from typing import Callable, Iterator, TypeVar

from torch.utils.data.datapipes._decorator import functional_datapipe
from torch.utils.data.datapipes.datapipe import IterDataPipe
from torch.utils.data.datapipes.dataframe import dataframe_wrapper as df_wrapper
from torch.utils.data.datapipes.utils.common import check_lambda_fn

T_co = TypeVar('T_co', covariant=True)


@functional_datapipe('filter')
class FilterIterDataPipe(IterDataPipe[T_co]):
    r"""
    Filters out elements from the source datapipe according to input ``filter_fn`` (functional name: ``filter``).

    Args:
        datapipe: Iterable DataPipe being filtered
        filter_fn: Customized function mapping an element to a boolean.
        drop_empty_batches: By default, drops a batch if it is empty after filtering instead of keeping an empty list

    Example:
        >>> from torchdata.datapipes.iter import IterableWrapper
        >>> def is_even(n):
        ...     return n % 2 == 0
        >>> dp = IterableWrapper(range(5))
        >>> filter_dp = dp.filter(filter_fn=is_even)
        >>> list(filter_dp)
        [0, 2, 4]
    """
    datapipe: IterDataPipe
    filter_fn: Callable
    drop_empty_batches: bool

    def __init__(self,
                 datapipe: IterDataPipe,
                 filter_fn: Callable,
                 drop_empty_batches: bool = True,
                 ) -> None:
        super().__init__()
        self.datapipe = datapipe
        check_lambda_fn(filter_fn)

        self.filter_fn = filter_fn  # type: ignore[assignment]
        self.drop_empty_batches = drop_empty_batches

    def __iter__(self) -> Iterator[T_co]:
        res: bool
        for data in self.datapipe:
            filtered = self._returnIfTrue(data)
            if self._isNonEmpty(filtered):
                yield filtered

    def _returnIfTrue(self, data):
        condition = self.filter_fn(data)

        if df_wrapper.is_column(condition):
            # We are operating on DataFrames filter here
            result = []
            for idx, mask in enumerate(df_wrapper.iterate(condition)):
                if mask:
                    result.append(df_wrapper.get_item(data, idx))
            if len(result):
                return df_wrapper.concat(result)
            else:
                return None

        if not isinstance(condition, bool):
            raise ValueError("Boolean output is required for `filter_fn` of FilterIterDataPipe, got", type(condition))
        if condition:
            return data

    def _isNonEmpty(self, data):
        if df_wrapper.is_dataframe(data):
            return True
        r = data is not None and \
            not (isinstance(data, list) and len(data) == 0 and self.drop_empty_batches)
<<<<<<< HEAD
        return r

    def __getstate__(self):
        if IterDataPipe.getstate_hook is not None:
            return IterDataPipe.getstate_hook(self)

        if DILL_AVAILABLE:
            dill_function = dill.dumps(self.filter_fn)
        else:
            dill_function = self.filter_fn
        state = (self.datapipe, dill_function, self.drop_empty_batches)
        return state

    def __setstate__(self, state):
        (self.datapipe, dill_function, self.drop_empty_batches) = state
        if DILL_AVAILABLE:
            self.filter_fn = dill.loads(dill_function)  # type: ignore[assignment]
        else:
            self.filter_fn = dill_function  # type: ignore[assignment]

    def save_snapshot(self):
        pass

    def restore_snapshot(self, snapshot=None):
        pass
=======
        return r
>>>>>>> 3d8c2c27
<|MERGE_RESOLUTION|>--- conflicted
+++ resolved
@@ -74,32 +74,4 @@
             return True
         r = data is not None and \
             not (isinstance(data, list) and len(data) == 0 and self.drop_empty_batches)
-<<<<<<< HEAD
-        return r
-
-    def __getstate__(self):
-        if IterDataPipe.getstate_hook is not None:
-            return IterDataPipe.getstate_hook(self)
-
-        if DILL_AVAILABLE:
-            dill_function = dill.dumps(self.filter_fn)
-        else:
-            dill_function = self.filter_fn
-        state = (self.datapipe, dill_function, self.drop_empty_batches)
-        return state
-
-    def __setstate__(self, state):
-        (self.datapipe, dill_function, self.drop_empty_batches) = state
-        if DILL_AVAILABLE:
-            self.filter_fn = dill.loads(dill_function)  # type: ignore[assignment]
-        else:
-            self.filter_fn = dill_function  # type: ignore[assignment]
-
-    def save_snapshot(self):
-        pass
-
-    def restore_snapshot(self, snapshot=None):
-        pass
-=======
-        return r
->>>>>>> 3d8c2c27
+        return r