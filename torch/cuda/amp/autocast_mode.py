--- conflicted
+++ resolved
@@ -7,7 +7,6 @@
 except ModuleNotFoundError:
     np = None  # type: ignore[assignment]
 from torch._six import string_classes
-<<<<<<< HEAD
 from typing import Any
 
 
@@ -18,24 +17,18 @@
             return func(*args, **kwargs)
     decorate_autocast.__script_unsupported = '@autocast() decorator is not supported in script mode'  # type: ignore[attr-defined]
     return decorate_autocast
-=======
->>>>>>> aa80f05d
 
 class autocast(torch.autocast_mode.autocast):
     r"""
     See :class:`torch.autocast`.
     ``torch.cuda.amp.autocast(args...)`` is equivalent to ``torch.autocast("cuda", args...)``
     """
-<<<<<<< HEAD
 
-    def __init__(self, enabled: bool = True):
+    def __init__(self, enabled=True, dtype=torch.float16, cache_enabled=True):
         if torch._jit_internal.is_scripting():
             self._enabled = enabled
-        elif enabled and not torch.cuda.is_available():
-            warnings.warn("torch.cuda.amp.autocast only affects CUDA ops, but CUDA is not available.  Disabling.")
-            self._enabled = False
-        else:
-            self._enabled = enabled
+            return
+        super().__init__("cuda", enabled=enabled, dtype=dtype, cache_enabled=cache_enabled)
 
     def __enter__(self):
         if torch._jit_internal.is_scripting():
@@ -59,11 +52,6 @@
             return func
         else:
             return autocast_decorator(self, func)
-=======
-    def __init__(self, enabled=True, dtype=torch.float16, cache_enabled=True):
-        super().__init__("cuda", enabled=enabled, dtype=dtype, cache_enabled=cache_enabled)
->>>>>>> aa80f05d
-
 
 # Casts Tensors and containers of Tensors.  Special-cases passthroughs for strings and np.ndarrays, which
 # may be falsely detected as "Iterables."
