--- conflicted
+++ resolved
@@ -485,378 +485,6 @@
 
 
 RE_NOT_IMPLEMENTED_MSG = re.compile(r"Could not run '([^']+)' with arguments ")
-
-<<<<<<< HEAD
-# These just need an implementation of meta tensors, once you
-# implement them remove from this set.  When doing comprehensive
-# testing, we will verify that these raise errors when meta is run under
-# OpInfo
-meta_exclude_set = {
-    torch.Tensor.__lshift__,  # MISSING aten::__lshift__.Scalar
-    torch.Tensor.__lshift__,  # MISSING aten::__lshift__.Tensor
-    torch.Tensor.__rmatmul__,  # MISSING aten::dot
-    torch.Tensor.__rshift__,  # MISSING aten::__rshift__.Scalar
-    torch.Tensor.__rshift__,  # MISSING aten::__rshift__.Tensor
-    torch.Tensor.addbmm,  # MISSING aten::addbmm
-    torch.Tensor.addcmul,  # MISSING aten::_local_scalar_dense
-    torch.Tensor.angle,  # MISSING aten::angle
-    torch.Tensor.argsort,  # MISSING aten::sort
-    torch.Tensor.bincount,  # MISSING aten::bincount
-    torch.Tensor.cholesky,  # MISSING aten::cholesky
-    torch.Tensor.cholesky_inverse,  # MISSING aten::cholesky_inverse
-    torch.Tensor.cholesky_solve,  # MISSING aten::_cholesky_solve_helper
-    torch.Tensor.clamp,  # MISSING aten::clamp.Tensor
-    torch.Tensor.clamp_,  # MISSING aten::clamp.Tensor_out
-    torch.Tensor.clip,  # MISSING aten::clamp.Tensor
-    torch.Tensor.clip_,  # MISSING aten::clamp.Tensor_out
-    torch.Tensor.conj_physical,  # MISSING aten::conj_physical.out
-    torch.Tensor.corrcoef,  # MISSING aten::_local_scalar_dense
-    torch.Tensor.count_nonzero,  # MISSING aten::count_nonzero.dim_IntList
-    torch.Tensor.cov,  # MISSING aten::_local_scalar_dense
-    torch.Tensor.cummax,  # MISSING aten::_cummax_helper
-    torch.Tensor.cummin,  # MISSING aten::_cummin_helper
-    torch.Tensor.cumprod_,  # MISSING aten::logical_and.out
-    torch.Tensor.dequantize,  # MISSING aten::dequantize.self
-    torch.Tensor.det,  # MISSING aten::_det_lu_based_helper
-    torch.Tensor.diag,  # MISSING aten::diag.out
-    torch.Tensor.diagflat,  # MISSING aten::diag.out
-    torch.Tensor.dot,  # MISSING aten::dot
-    torch.Tensor.eig,  # MISSING aten::_local_scalar_dense
-    torch.Tensor.equal,  # MISSING aten::equal
-    torch.Tensor.floor_divide,  # MISSING aten::floor_divide
-    torch.Tensor.frexp,  # MISSING aten::frexp.Tensor_out
-    torch.Tensor.geqrf,  # MISSING aten::geqrf
-    torch.Tensor.histc,  # MISSING aten::histc
-    torch.Tensor.histogram,  # MISSING aten::histogram.bin_ct
-    torch.Tensor.inverse,  # MISSING aten::_local_scalar_dense
-    torch.Tensor.is_set_to,  # MISSING aten::is_set_to
-    torch.Tensor.istft,  # MISSING aten::view_as_complex
-    torch.Tensor.kthvalue,  # MISSING aten::kthvalue.values
-    torch.Tensor.logcumsumexp,  # MISSING aten::_logcumsumexp
-    torch.Tensor.logdet,  # MISSING aten::_local_scalar_dense
-    torch.Tensor.logical_and_,  # MISSING aten::logical_and.out
-    torch.Tensor.logical_not,  # MISSING aten::logical_not.out
-    torch.Tensor.logical_or_,  # MISSING aten::logical_or.out
-    torch.Tensor.logical_xor,  # MISSING aten::logical_xor.out
-    torch.Tensor.logical_xor_,  # MISSING aten::logical_xor.out
-    torch.Tensor.logit,  # MISSING aten::logit
-    torch.Tensor.logsumexp,  # MISSING aten::abs
-    torch.Tensor.lstsq,  # MISSING aten::lstsq
-    torch.Tensor.masked_select,  # MISSING aten::masked_select
-    torch.Tensor.matmul,  # MISSING aten::dot
-    torch.Tensor.matrix_exp,  # MISSING aten::linalg_matrix_exp
-    torch.Tensor.matrix_power,  # MISSING aten::eye.m_out
-    torch.Tensor.median,  # MISSING aten::median
-    torch.Tensor.median,  # MISSING aten::median.dim_values
-    torch.Tensor.mode,  # MISSING aten::mode
-    torch.Tensor.msort,  # MISSING aten::sort
-    torch.Tensor.multinomial,  # MISSING aten::multinomial
-    torch.Tensor.mvlgamma,  # MISSING aten::_local_scalar_dense
-    torch.Tensor.mvlgamma_,  # MISSING aten::_local_scalar_dense
-    torch.Tensor.nan_to_num,  # MISSING aten::nan_to_num.out
-    torch.Tensor.nan_to_num_,  # MISSING aten::nan_to_num.out
-    torch.Tensor.nanmean,  # MISSING aten::logical_not.out
-    torch.Tensor.nanmedian,  # MISSING aten::nanmedian
-    torch.Tensor.nanmedian,  # MISSING aten::nanmedian.dim_values
-    torch.Tensor.nanquantile,  # MISSING aten::sort
-    torch.Tensor.nansum,  # MISSING aten::nansum
-    torch.Tensor.narrow,  # MISSING aten::_local_scalar_dense
-    torch.Tensor.nonzero,  # MISSING aten::nonzero
-    torch.Tensor.orgqr,  # MISSING aten::linalg_householder_product
-    torch.Tensor.ormqr,  # MISSING aten::ormqr
-    torch.Tensor.prod,  # MISSING aten::prod
-    torch.Tensor.qr,  # MISSING aten::_linalg_qr_helper
-    torch.Tensor.quantile,  # MISSING aten::sort
-    torch.Tensor.relu,  # MISSING aten::relu
-    torch.Tensor.renorm_,  # MISSING aten::_local_scalar_dense
-    torch.Tensor.repeat_interleave,  # MISSING aten::repeat_interleave.Tensor
-    torch.Tensor.roll,  # MISSING aten::roll
-    torch.Tensor.slogdet,  # MISSING aten::linalg_slogdet
-    torch.Tensor.solve,  # MISSING aten::_solve_helper
-    torch.Tensor.sort,  # MISSING aten::sort
-    torch.Tensor.std,  # MISSING aten::std.correction
-    torch.Tensor.stft,  # MISSING aten::_fft_r2c
-    torch.Tensor.symeig,  # MISSING aten::_symeig_helper
-    torch.Tensor.take,  # MISSING aten::take
-    torch.Tensor.to_mkldnn,  # MISSING aten::to_mkldnn
-    torch.Tensor.to_sparse,  # MISSING aten::to_sparse
-    torch.Tensor.to_sparse_csr,  # MISSING aten::to_sparse_csr
-    torch.Tensor.topk,  # MISSING aten::_local_scalar_dense
-    torch.Tensor.trace,  # MISSING aten::trace
-    torch.Tensor.unique,  # MISSING aten::_unique2
-    torch.Tensor.unique_consecutive,  # MISSING aten::unique_consecutive
-    torch.Tensor.unsqueeze,  # MISSING aten::_local_scalar_dense
-    torch.Tensor.var,  # MISSING aten::var.correction
-    torch.Tensor.vdot,  # MISSING aten::vdot
-    torch._add_relu,  # MISSING aten::_add_relu.Tensor
-    torch._aminmax,  # MISSING aten::_aminmax
-    torch._assert_async,  # MISSING aten::_assert_async
-    torch._compute_linear_combination,  # MISSING aten::_compute_linear_combination
-    torch._det_lu_based_helper,  # MISSING aten::_det_lu_based_helper
-    torch._dirichlet_grad,  # MISSING aten::_dirichlet_grad
-    torch._fake_quantize_learnable_per_channel_affine,  # MISSING aten::_fake_quantize_learnable_per_channel_affine
-    torch._fake_quantize_learnable_per_tensor_affine,  # MISSING aten::_fake_quantize_learnable_per_tensor_affine
-    torch._fake_quantize_per_tensor_affine_cachemask_tensor_qparams,  # MISSING aten::_fake_quantize_per_tensor_affine_cachemask_tensor_qparams  # noqa: E501
-    torch._foreach_abs,  # MISSING aten::_foreach_abs
-    torch._foreach_abs_,  # MISSING aten::_foreach_abs_
-    torch._foreach_acos,  # MISSING aten::_foreach_acos
-    torch._foreach_acos_,  # MISSING aten::_foreach_acos_
-    torch._foreach_add,  # MISSING aten::_foreach_add.Scalar
-    torch._foreach_add_,  # MISSING aten::_foreach_add_.Scalar
-    torch._foreach_addcdiv,  # MISSING aten::_foreach_addcdiv.Scalar
-    torch._foreach_addcdiv_,  # MISSING aten::_foreach_addcdiv_.Scalar
-    torch._foreach_addcmul,  # MISSING aten::_foreach_addcmul.Scalar
-    torch._foreach_addcmul_,  # MISSING aten::_foreach_addcmul_.Scalar
-    torch._foreach_asin,  # MISSING aten::_foreach_asin
-    torch._foreach_asin_,  # MISSING aten::_foreach_asin_
-    torch._foreach_atan,  # MISSING aten::_foreach_atan
-    torch._foreach_atan_,  # MISSING aten::_foreach_atan_
-    torch._foreach_ceil,  # MISSING aten::_foreach_ceil
-    torch._foreach_ceil_,  # MISSING aten::_foreach_ceil_
-    torch._foreach_cos,  # MISSING aten::_foreach_cos
-    torch._foreach_cos_,  # MISSING aten::_foreach_cos_
-    torch._foreach_cosh,  # MISSING aten::_foreach_cosh
-    torch._foreach_cosh_,  # MISSING aten::_foreach_cosh_
-    torch._foreach_div,  # MISSING aten::_foreach_div.Scalar
-    torch._foreach_div_,  # MISSING aten::_foreach_div_.ScalarList
-    torch._foreach_erf,  # MISSING aten::_foreach_erf
-    torch._foreach_erf_,  # MISSING aten::_foreach_erf_
-    torch._foreach_erfc,  # MISSING aten::_foreach_erfc
-    torch._foreach_erfc_,  # MISSING aten::_foreach_erfc_
-    torch._foreach_exp,  # MISSING aten::_foreach_exp
-    torch._foreach_exp_,  # MISSING aten::_foreach_exp_
-    torch._foreach_expm1,  # MISSING aten::_foreach_expm1
-    torch._foreach_expm1_,  # MISSING aten::_foreach_expm1_
-    torch._foreach_floor,  # MISSING aten::_foreach_floor
-    torch._foreach_floor_,  # MISSING aten::_foreach_floor_
-    torch._foreach_frac,  # MISSING aten::_foreach_frac
-    torch._foreach_frac_,  # MISSING aten::_foreach_frac_
-    torch._foreach_log,  # MISSING aten::_foreach_log
-    torch._foreach_log10,  # MISSING aten::_foreach_log10
-    torch._foreach_log10_,  # MISSING aten::_foreach_log10_
-    torch._foreach_log1p,  # MISSING aten::_foreach_log1p
-    torch._foreach_log1p_,  # MISSING aten::_foreach_log1p_
-    torch._foreach_log2,  # MISSING aten::_foreach_log2
-    torch._foreach_log2_,  # MISSING aten::_foreach_log2_
-    torch._foreach_log_,  # MISSING aten::_foreach_log_
-    torch._foreach_maximum,  # MISSING aten::_foreach_maximum.List
-    torch._foreach_minimum,  # MISSING aten::_foreach_minimum.List
-    torch._foreach_mul,  # MISSING aten::_foreach_mul.Scalar
-    torch._foreach_mul_,  # MISSING aten::_foreach_mul_.ScalarList
-    torch._foreach_neg,  # MISSING aten::_foreach_neg
-    torch._foreach_neg_,  # MISSING aten::_foreach_neg_
-    torch._foreach_norm,  # MISSING aten::_foreach_norm.Scalar
-    torch._foreach_reciprocal,  # MISSING aten::_foreach_reciprocal
-    torch._foreach_reciprocal_,  # MISSING aten::_foreach_reciprocal_
-    torch._foreach_round,  # MISSING aten::_foreach_round
-    torch._foreach_round_,  # MISSING aten::_foreach_round_
-    torch._foreach_sigmoid,  # MISSING aten::_foreach_sigmoid
-    torch._foreach_sigmoid_,  # MISSING aten::_foreach_sigmoid_
-    torch._foreach_sin,  # MISSING aten::_foreach_sin
-    torch._foreach_sin_,  # MISSING aten::_foreach_sin_
-    torch._foreach_sinh,  # MISSING aten::_foreach_sinh
-    torch._foreach_sinh_,  # MISSING aten::_foreach_sinh_
-    torch._foreach_sqrt,  # MISSING aten::_foreach_sqrt
-    torch._foreach_sqrt_,  # MISSING aten::_foreach_sqrt_
-    torch._foreach_sub,  # MISSING aten::_foreach_sub.Scalar
-    torch._foreach_sub_,  # MISSING aten::_foreach_sub_.ScalarList
-    torch._foreach_tan,  # MISSING aten::_foreach_tan
-    torch._foreach_tan_,  # MISSING aten::_foreach_tan_
-    torch._foreach_tanh,  # MISSING aten::_foreach_tanh
-    torch._foreach_tanh_,  # MISSING aten::_foreach_tanh_
-    torch._foreach_trunc,  # MISSING aten::_foreach_trunc
-    torch._foreach_trunc_,  # MISSING aten::_foreach_trunc_
-    torch._foreach_zero_,  # MISSING aten::_foreach_zero_
-    torch._fused_moving_avg_obs_fq_helper,  # MISSING aten::_fused_moving_avg_obs_fq_helper
-    torch._make_per_tensor_quantized_tensor,  # MISSING aten::_make_per_tensor_quantized_tensor
-    torch._masked_softmax,  # MISSING aten::_masked_softmax
-    torch._sample_dirichlet,  # MISSING aten::_sample_dirichlet
-    torch._standard_gamma,  # MISSING aten::_standard_gamma
-    torch._unique,  # MISSING aten::_unique
-    torch._unique2,  # MISSING aten::_unique2
-    torch.addbmm,  # MISSING aten::addbmm
-    torch.angle,  # MISSING aten::angle
-    torch.batch_norm,  # MISSING aten::native_batch_norm
-    torch.bernoulli,  # MISSING aten::bernoulli.out
-    torch.bincount,  # MISSING aten::bincount
-    torch.binomial,  # MISSING aten::binomial
-    torch.bucketize,  # MISSING aten::bucketize.Tensor
-    torch.cholesky,  # MISSING aten::cholesky
-    torch.cholesky_inverse,  # MISSING aten::cholesky_inverse
-    torch.cholesky_solve,  # MISSING aten::_cholesky_solve_helper
-    torch.clip,  # MISSING aten::clamp.Tensor
-    torch.combinations,  # MISSING aten::masked_select
-    torch.complex,  # MISSING aten::complex.out
-    torch.conj_physical,  # MISSING aten::conj_physical.out
-    torch.corrcoef,  # MISSING aten::_local_scalar_dense
-    torch.count_nonzero,  # MISSING aten::count_nonzero.dim_IntList
-    torch.cov,  # MISSING aten::_local_scalar_dense
-    torch.cummax,  # MISSING aten::_cummax_helper
-    torch.cummin,  # MISSING aten::_cummin_helper
-    torch.det,  # MISSING aten::_det_lu_based_helper
-    torch.diag,  # MISSING aten::diag.out
-    torch.diagflat,  # MISSING aten::diag.out
-    torch.dot,  # MISSING aten::dot
-    torch.eig,  # MISSING aten::_local_scalar_dense
-    torch.equal,  # MISSING aten::equal
-    torch.eye,  # MISSING aten::eye.m_out
-    torch.fake_quantize_per_channel_affine,  # MISSING aten::fake_quantize_per_channel_affine_cachemask
-    torch.fake_quantize_per_tensor_affine,  # MISSING aten::_fake_quantize_per_tensor_affine_cachemask_tensor_qparams
-    torch.fft.fft,  # MISSING aten::_fft_r2c
-    torch.fft.fft2,  # MISSING aten::_fft_c2c
-    torch.fft.fftn,  # MISSING aten::_fft_c2c
-    torch.fft.fftshift,  # MISSING aten::roll
-    torch.fft.hfft2,  # MISSING aten::_fft_c2c
-    torch.fft.hfftn,  # MISSING aten::_fft_c2c
-    torch.fft.ifft,  # MISSING aten::_fft_r2c
-    torch.fft.ifft2,  # MISSING aten::_fft_c2c
-    torch.fft.ifftn,  # MISSING aten::_fft_c2c
-    torch.fft.ifftshift,  # MISSING aten::roll
-    torch.fft.ihfft,  # MISSING aten::_fft_r2c
-    torch.fft.ihfft2,  # MISSING aten::_fft_r2c
-    torch.fft.ihfftn,  # MISSING aten::_fft_r2c
-    torch.fft.irfft,  # MISSING aten::_fft_c2r
-    torch.fft.irfft2,  # MISSING aten::_fft_c2r
-    torch.fft.irfftn,  # MISSING aten::_fft_c2r
-    torch.fft.rfft,  # MISSING aten::_fft_r2c
-    torch.fft.rfft2,  # MISSING aten::_fft_r2c
-    torch.fft.rfftn,  # MISSING aten::_fft_r2c
-    torch.floor_divide,  # MISSING aten::floor_divide
-    torch.frexp,  # MISSING aten::frexp.Tensor_out
-    torch.functional.cdist,  # MISSING aten::_cdist_forward
-    torch.functional.einsum,  # MISSING aten::dot
-    torch.functional.istft,  # MISSING aten::view_as_complex
-    torch.functional.pca_lowrank,  # MISSING aten::_linalg_qr_helper
-    torch.functional.stft,  # MISSING aten::_fft_r2c
-    torch.functional.svd_lowrank,  # MISSING aten::_linalg_qr_helper
-    torch.functional.tensordot,  # MISSING aten::tensordot.out
-    torch.functional.unique,  # MISSING aten::_unique2
-    torch.functional.unique_consecutive,  # MISSING aten::unique_consecutive
-    torch.fused_moving_avg_obs_fake_quant,  # MISSING aten::_fused_moving_avg_obs_fq_helper
-    torch.geqrf,  # MISSING aten::geqrf
-    torch.group_norm,  # MISSING aten::native_batch_norm
-    torch.histc,  # MISSING aten::histc.out
-    torch.histogram,  # MISSING aten::histogram.bin_ct
-    torch.histogramdd,  # MISSING aten::_histogramdd_bin_edges
-    torch.inner,  # MISSING aten::tensordot.out
-    torch.inverse,  # MISSING aten::_local_scalar_dense
-    torch.kthvalue,  # MISSING aten::kthvalue.values
-    torch.layer_norm,  # MISSING aten::native_batch_norm
-    torch.linalg.cholesky,  # MISSING aten::linalg_cholesky_ex
-    torch.linalg.cholesky_ex,  # MISSING aten::linalg_cholesky_ex
-    torch.linalg.det,  # MISSING aten::_det_lu_based_helper
-    torch.linalg.eig,  # MISSING aten::linalg_eig
-    torch.linalg.eig,  # MISSING aten::linalg_eig.out
-    torch.linalg.eigh,  # MISSING aten::linalg_eigh
-    torch.linalg.eigvals,  # MISSING aten::linalg_eig
-    torch.linalg.eigvalsh,  # MISSING aten::linalg_eigh
-    torch.linalg.eigvalsh,  # MISSING aten::linalg_eigvalsh.out
-    torch.linalg.householder_product,  # MISSING aten::linalg_householder_product
-    torch.linalg.inv,  # MISSING aten::_local_scalar_dense
-    torch.linalg.lstsq,  # MISSING aten::linalg_lstsq.out
-    torch.linalg.lu_factor,  # MISSING aten::_local_scalar_dense
-    torch.linalg.matmul,  # MISSING aten::dot
-    torch.linalg.matrix_exp,  # MISSING aten::linalg_matrix_exp
-    torch.linalg.matrix_power,  # MISSING aten::_local_scalar_dense
-    torch.linalg.matrix_power,  # MISSING aten::eye.m_out
-    torch.linalg.qr,  # MISSING aten::_linalg_qr_helper
-    torch.linalg.slogdet,  # MISSING aten::linalg_slogdet
-    torch.linalg.solve,  # MISSING aten::linalg_solve
-    torch.linalg.solve_triangular,  # MISSING aten::linalg_solve_triangular
-    torch.linalg.tensorinv,  # MISSING aten::_local_scalar_dense
-    torch.linalg.tensorsolve,  # MISSING aten::linalg_solve
-    torch.logcumsumexp,  # MISSING aten::_logcumsumexp
-    torch.logdet,  # MISSING aten::_local_scalar_dense
-    torch.logical_not,  # MISSING aten::logical_not.out
-    torch.logical_xor,  # MISSING aten::logical_xor.out
-    torch.logit,  # MISSING aten::logit
-    torch.lstsq,  # MISSING aten::lstsq
-    torch.masked_select,  # MISSING aten::masked_select
-    torch.matmul,  # MISSING aten::dot
-    torch.matrix_exp,  # MISSING aten::linalg_matrix_exp
-    torch.matrix_power,  # MISSING aten::eye.m_out
-    torch.matrix_rank,  # MISSING aten::linalg_eigvalsh.out
-    torch.median,  # MISSING aten::median
-    torch.median,  # MISSING aten::median.dim_values
-    torch.mode,  # MISSING aten::mode
-    torch.multinomial,  # MISSING aten::multinomial
-    torch.mvlgamma,  # MISSING aten::_local_scalar_dense
-    torch.nan_to_num,  # MISSING aten::nan_to_num.out
-    torch.nanmean,  # MISSING aten::logical_not.out
-    torch.nanmedian,  # MISSING aten::nanmedian
-    torch.nanmedian,  # MISSING aten::nanmedian.dim_values
-    torch.nansum,  # MISSING aten::nansum
-    torch.nn.functional.adaptive_avg_pool1d,  # MISSING aten::_adaptive_avg_pool2d
-    torch.nn.functional.adaptive_avg_pool2d,  # MISSING aten::_adaptive_avg_pool2d
-    torch.nn.functional.adaptive_avg_pool3d,  # MISSING aten::_adaptive_avg_pool3d
-    torch.nn.functional.batch_norm,  # MISSING aten::native_batch_norm
-    torch.nn.functional.binary_cross_entropy,  # MISSING aten::binary_cross_entropy
-    torch.nn.functional.channel_shuffle,  # MISSING aten::channel_shuffle
-    torch.nn.functional.cross_entropy,  # MISSING aten::_local_scalar_dense
-    torch.nn.functional.cross_entropy,  # MISSING aten::nll_loss2d_forward
-    torch.nn.functional.ctc_loss,  # MISSING aten::_ctc_loss
-    torch.nn.functional.embedding_bag,  # MISSING aten::_embedding_bag
-    torch.nn.functional.fold,  # MISSING aten::col2im
-    torch.nn.functional.gaussian_nll_loss,  # MISSING aten::_local_scalar_dense
-    torch.nn.functional.grid_sample,  # MISSING aten::grid_sampler_2d
-    torch.nn.functional.group_norm,  # MISSING aten::native_batch_norm
-    torch.nn.functional.hardswish,  # MISSING aten::hardswish
-    torch.nn.functional.hardtanh,  # MISSING aten::hardtanh
-    torch.nn.functional.instance_norm,  # MISSING aten::native_batch_norm
-    torch.nn.functional.layer_norm,  # MISSING aten::native_batch_norm
-    torch.nn.functional.logsigmoid,  # MISSING aten::log_sigmoid_forward
-    torch.nn.functional.max_pool3d,  # MISSING aten::max_pool3d_with_indices
-    torch.nn.functional.max_pool3d_with_indices,  # MISSING aten::max_pool3d_with_indices
-    torch.nn.functional.max_unpool1d,  # MISSING aten::max_unpool2d
-    torch.nn.functional.max_unpool2d,  # MISSING aten::max_unpool2d
-    torch.nn.functional.max_unpool3d,  # MISSING aten::max_unpool3d
-    torch.nn.functional.multi_head_attention_forward,  # MISSING aten::logical_or.out
-    torch.nn.functional.multi_margin_loss,  # MISSING aten::multi_margin_loss
-    torch.nn.functional.multilabel_margin_loss,  # MISSING aten::multilabel_margin_loss_forward
-    torch.nn.functional.multilabel_soft_margin_loss,  # MISSING aten::log_sigmoid_forward
-    torch.nn.functional.nll_loss,  # MISSING aten::nll_loss2d_forward
-    torch.nn.functional.one_hot,  # MISSING aten::_local_scalar_dense
-    torch.nn.functional.pdist,  # MISSING aten::_pdist_forward
-    torch.nn.functional.prelu,  # MISSING aten::prelu
-    torch.nn.functional.relu,  # MISSING aten::relu
-    torch.nn.functional.relu6,  # MISSING aten::hardtanh
-    torch.nn.functional.rrelu,  # MISSING aten::rrelu_with_noise
-    torch.nn.functional.unfold,  # MISSING aten::im2col
-    torch.nonzero,  # MISSING aten::nonzero
-    torch.normal,  # MISSING aten::_local_scalar_dense
-    torch.orgqr,  # MISSING aten::linalg_householder_product
-    torch.ormqr,  # MISSING aten::ormqr
-    torch.poisson,  # MISSING aten::poisson
-    torch.polar,  # MISSING aten::polar.out
-    torch.prod,  # MISSING aten::prod
-    torch.qr,  # MISSING aten::_linalg_qr_helper
-    torch.quantize_per_channel,  # MISSING aten::quantize_per_channel
-    torch.quantize_per_tensor,  # MISSING aten::quantize_per_tensor
-    torch.quantize_per_tensor_dynamic,  # MISSING aten::quantize_per_tensor_dynamic
-    torch.relu,  # MISSING aten::relu
-    torch.repeat_interleave,  # MISSING aten::repeat_interleave.Tensor
-    torch.rnn_relu,  # MISSING aten::relu
-    torch.rnn_relu_cell,  # MISSING aten::relu
-    torch.roll,  # MISSING aten::roll
-    torch.rsub,  # MISSING aten::rsub.Tensor
-    torch.searchsorted,  # MISSING aten::searchsorted.Tensor
-    torch.slogdet,  # MISSING aten::linalg_slogdet
-    torch.solve,  # MISSING aten::_solve_helper
-    torch.special.logit,  # MISSING aten::logit
-    torch.special.logsumexp,  # MISSING aten::abs.out
-    torch.special.multigammaln,  # MISSING aten::_local_scalar_dense
-    torch.square,  # MISSING aten::square.out
-    torch.std,  # MISSING aten::std.correction
-    torch.std_mean,  # MISSING aten::std_mean.correction
-    torch.symeig,  # MISSING aten::_symeig_helper
-    torch.take,  # MISSING aten::take
-    torch.threshold,  # MISSING aten::_local_scalar_dense
-    torch.trace,  # MISSING aten::trace
-    torch.var,  # MISSING aten::var.correction
-    torch.var_mean,  # MISSING aten::var_mean.correction
-    torch.vdot,  # MISSING aten::vdot
-    torch.nanquantile,  # MISSING aten::logical_not.out
-=======
 
 meta_function_expected_failures = {
     torch.Tensor.item: {b8, bf16, c128, c64, f16, f32, f64, i16, i32, i64, i8, u8},  # aten::_local_scalar_dense
@@ -953,7 +581,6 @@
     torch.vdot: {bf16, f32, f64, i16, i32, i64, i8, u8},  # aten::vdot
     torch.qr: {f32, f64},
     torch.ormqr: {f32, f64},
-    torch.lu_solve: {f32, f64},
     torch.cholesky: {f32, f64},  # aten::cholesky, aten::cholesky.out
     torch.cholesky_inverse: {f32, f64},  # aten::cholesky_inverse, aten::cholesky_inverse.out
     torch.cholesky_solve: {f32, f64},  # aten::_cholesky_solve_helper
@@ -977,7 +604,6 @@
     torch.linalg.tensorinv: {f32, f64},  # aten::_local_scalar_dense
     torch.linalg.tensorsolve: {f32, f64},  # aten::linalg_solve
     torch.logdet: {f32, f64},  # aten::_local_scalar_dense, aten::nonzero
->>>>>>> d450034f
 }
 
 """
@@ -1058,7 +684,6 @@
     torch.linalg.householder_product: {f32, f64},  # aten::linalg_householder_product, aten::linalg_householder_product.out
     torch.linalg.inv: {f32, f64},  # aten::_local_scalar_dense
     torch.linalg.ldl_factor: {f32, f64},  # aten::_local_scalar_dense
-    torch.linalg.lu_factor: {f32, f64},  # aten::_local_scalar_dense
     torch.linalg.solve_triangular: {f32, f64},  # aten::linalg_solve_triangular, aten::linalg_solve_triangular.out
     torch.linalg.tensorinv: {f32, f64},  # aten::_local_scalar_dense
     torch.logcumsumexp: {bf16, f16},  # aten::_logcumsumexp, aten::_logcumsumexp.out
