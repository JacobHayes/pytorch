# Owner(s): ["module: autograd"]

import contextlib
import gc
import io
import math
import os
import random
import sys
import tempfile
import threading
import time
import unittest
import uuid
import warnings
import operator
import subprocess
from copy import deepcopy
from collections import OrderedDict
from itertools import product
from operator import mul
from functools import reduce, partial
import torch

from torch import nn
from torch._six import inf, nan
from torch.autograd.function import once_differentiable
from torch.autograd.profiler import (profile, record_function, emit_nvtx, emit_itt)
from torch.autograd.profiler_util import (_format_time, EventList, FunctionEvent, FunctionEventAvg)
from torch.utils.checkpoint import checkpoint
from torch.testing import make_tensor
from torch.testing._internal.common_cuda import TEST_CUDA
from torch.testing._internal.common_utils import (
    TestCase, run_tests, skipIfNoLapack, slowTest, IS_WINDOWS, IS_MACOS,
    disable_gc, gradcheck, gradgradcheck, parametrize,
    instantiate_parametrized_tests, skipIfMps, set_warn_always_context)
from torch.autograd import Variable, Function, detect_anomaly, kineto_available, _calculate_shape
from torch.autograd.function import InplaceFunction
import torch.autograd.forward_ad as fwAD
from torch.testing._internal.common_methods_invocations import mask_not_all_zeros
from torch.testing._internal.common_device_type import (instantiate_device_type_tests,
                                                        onlyCPU, onlyCUDA, dtypes, dtypesIfCUDA,
                                                        deviceCountAtLeast, skipMeta, dtypesIfMPS)
from torch.testing._internal.common_dtype import floating_types_and
from torch.utils._mode_utils import no_dispatch
import weakref

import pickle


def graph_desc(fn):
    if fn is None:
        return 'None'
    result = type(fn).__name__ + '('
    next_functions = fn.next_functions
    for next_fn, _ in next_functions:
        result += graph_desc(next_fn)
        result += ', '
    if next_functions:
        result = result[:-2]
    return result + ')'


class TestAutograd(TestCase):

    def test_tensor_grad_warnings(self):
        dummy = torch.empty(1)

        with warnings.catch_warnings(record=True) as w:
            # Accessing .grad on leaf
            dummy.requires_grad_()
            foo = dummy.grad
            self.assertEqual(len(w), 0)

            # Accessing .grad on non-leaf
            dummy = dummy.clone()
            foo = dummy.grad
            self.assertEqual(len(w), 1)

            # Accessing .grad on non-leaf that retains gradients
            dummy.retain_grad()
            foo = dummy.grad
            self.assertEqual(len(w), 1)

    def _function_test(self, cls):
        x = torch.randn(5, 5, requires_grad=True)
        y = torch.randn(5, 5, requires_grad=True)
        result = cls.apply(x, 2, y)
        go = torch.ones((), requires_grad=True)
        result.sum().backward(go, create_graph=True)

        self.assertEqual(x.grad, y + torch.ones(5, 5))
        self.assertEqual(y.grad, x + torch.ones(5, 5) * 2)
        self.assertIsNotNone(x.grad.grad_fn)
        self.assertIsNotNone(y.grad.grad_fn)

        return x, y

    def test_function(self):
        class MyFunction(Function):

            @staticmethod
            def forward(ctx, tensor1, pyscalar, tensor2):
                ctx.pyscalar = pyscalar
                ctx.save_for_backward(tensor1, tensor2)
                return tensor1 + pyscalar * tensor2 + tensor1 * tensor2

            @staticmethod
            def backward(ctx, grad_output):
                var1, var2 = ctx.saved_tensors
                # NOTE: self is the test case here
                self.assertIsInstance(var1, torch.Tensor)
                self.assertIsInstance(var2, torch.Tensor)
                self.assertIsInstance(grad_output, torch.Tensor)
                return (grad_output + grad_output * var2, None,
                        grad_output * ctx.pyscalar + grad_output * var1)

        x, y = self._function_test(MyFunction)

        x_grad_desc = graph_desc(x.grad.grad_fn)
        y_grad_desc = graph_desc(y.grad.grad_fn)
        self.assertExpected(x_grad_desc, "x_grad_desc")
        self.assertExpected(y_grad_desc, "y_grad_desc")

    def test_once_differentiable(self):
        class MyFunction(Function):

            @staticmethod
            def forward(ctx, tensor1, pyscalar, tensor2):
                ctx.pyscalar = pyscalar
                ctx.save_for_backward(tensor1, tensor2)
                return tensor1 + pyscalar * tensor2 + tensor1 * tensor2

            @staticmethod
            @once_differentiable
            def backward(ctx, grad_output):
                self.assertFalse(torch.is_grad_enabled())
                t1, t2 = ctx.saved_tensors
                return (grad_output + grad_output * t2, None,
                        grad_output * ctx.pyscalar + grad_output * t1)

        x, y = self._function_test(MyFunction)
        self.assertEqual(graph_desc(x.grad.grad_fn),
                         'CopyBackwards(None, Error(AccumulateGrad(), None, AccumulateGrad()))')
        self.assertEqual(graph_desc(y.grad.grad_fn),
                         'CopyBackwards(None, Error(AccumulateGrad(), None, AccumulateGrad()))')

    def test_function_returns_input(self):
        class MyFunction(Function):
            @staticmethod
            def forward(ctx, x):
                return x

            @staticmethod
            def backward(ctx, grad):
                return grad * 2

        for shape in [(1,), ()]:
            v = torch.ones(shape, requires_grad=True)
            MyFunction.apply(v).backward()
            self.assertEqual(v.grad, torch.full(shape, 2.))

            with torch.no_grad():
                v.grad.zero_()
            MyFunction.apply(v.clone()).backward()
            self.assertEqual(v.grad, torch.full(shape, 2.))

    def test_function_returns_undefined_tensor(self):
        class MyFunction(Function):
            @staticmethod
            def forward(ctx, x):
                return x * 2

            @staticmethod
            def backward(ctx, grad):
                return None

        # Test that undefined tensors returned from custom backward function
        # are propagated as undefined and not tensor full of zeroes
        x = torch.ones(1, requires_grad=True)

        MyFunction.apply(x).backward()
        self.assertIsNone(x.grad)

        MyFunction.apply(x ** 2).backward()
        self.assertIsNone(x.grad)

        MyFunction.apply(x).sum().backward()
        self.assertIsNone(x.grad)

        self.assertIsNone(torch.autograd.grad(MyFunction.apply(x), x, allow_unused=True)[0])

    def test_materialize_grads(self):
        class MyFunction(Function):
            @staticmethod
            def forward(ctx, x):
                return x

            @staticmethod
            def backward(ctx, grad):
                self.assertEqual(grad, torch.zeros(1))
                return grad

        x = torch.ones(1, requires_grad=True)
        torch._C._functions.UndefinedGrad()(MyFunction.apply(x)).backward()

    def test_dont_materialize_grads(self):
        class MyFunction(Function):
            @staticmethod
            def forward(ctx, x):
                ctx.set_materialize_grads(False)
                return x

            @staticmethod
            def backward(ctx, grad):
                self.assertIsNone(grad)
                return grad

        x = torch.ones(1, requires_grad=True)
        torch._C._functions.UndefinedGrad()(MyFunction.apply(x)).backward()

    def test_legacy_function_deprecation_exception(self):
        # Trigger exception
        class MyFunction(Function):
            def forward(self, x):
                return x

            def backward(self, grad_output):
                return grad_output

        # Check exception occurs
        with self.assertRaisesRegex(
                RuntimeError,
                'Legacy autograd function with non-static forward method is deprecated'):
            MyFunction()(torch.randn(3, 4))

    class SimulateBackwardError(Function):

        @staticmethod
        def forward(ctx, input):
            return input.clone()

        @staticmethod
        @once_differentiable
        def backward(ctx, input):
            raise Exception("Simulate error on backward pass")

    def test_custom_function_exception(self):

        t1 = torch.rand((3, 3), requires_grad=True)
        t2 = torch.rand((3, 3), requires_grad=True)

        tmp = (t1 + t2) * (t1 + t2)
        t3 = TestAutograd.SimulateBackwardError.apply(tmp)
        with self.assertRaisesRegex(Exception, "Simulate error on backward pass"):
            t3.sum().backward()

    def test_custom_function_non_tensor_inputs_outputs(self):
        class MyFunction(Function):

            @staticmethod
            def forward(ctx, t1, t2, scale, t3):
                t4 = t1 + t2 * t3
                t5 = t1 * t2 + t3
                t4 *= scale
                t5 *= scale

                # Save scale
                ctx.scale = scale
                ctx.save_for_backward(t1, t2, t3)
                return scale, t4, None, True, t5, "bar", t1

            @staticmethod
            @once_differentiable
            def backward(ctx, *grads):
                # Verify grads
                self.assertEqual(7, len(grads))
                self.assertIsNone(grads[0])
                self.assertIsNone(grads[2])
                self.assertIsNone(grads[3])
                self.assertIsNone(grads[5])

                scale = ctx.scale
                var1, var2, var3 = ctx.saved_tensors
                return (
                    grads[1] * scale + grads[4] * var2 * scale + grads[6],
                    grads[1] * var3 * scale + grads[4] * var1 * scale,
                    None,
                    grads[1] * var2 * scale + grads[4] * scale,
                )

        t1 = torch.rand(10, dtype=torch.double, requires_grad=True)
        t2 = torch.rand(10, dtype=torch.double, requires_grad=True)
        t3 = torch.rand(10, dtype=torch.double)
        scale = random.randint(0, 10)
        res = MyFunction.apply(t1, t2, scale, t3)
        self.assertEqual(scale, res[0])
        self.assertEqual((t1 + t2 * t3) * scale, res[1])
        self.assertEqual(None, res[2])
        self.assertEqual(True, res[3])
        self.assertEqual((t1 * t2 + t3) * scale, res[4])
        self.assertEqual("bar", res[5])
        self.assertEqual(t1, res[6])

        # Validate running backward.
        torch.autograd.backward([res[1].sum(), res[4].sum(), res[6].sum()])
        self.assertIsNotNone(t1.grad)
        self.assertIsNotNone(t2.grad)
        self.assertIsNone(t3.grad)

        # Test gradcheck
        def foo(t1, t2, t3):
            res = MyFunction.apply(t1, t2, scale, t3)
            return res[1], res[4], res[6]

        gradcheck(foo, (t1, t2, t3))

    def test_custom_function_no_tensors(self):
        class MyFunction(Function):

            @staticmethod
            def forward(ctx, t1, t2, scale, t3):
                t4 = t1 + t2 * t3
                t5 = t1 * t2 + t3
                t4 *= scale
                t5 *= scale
                return scale, t4, None, True, t5, "bar", t1

            @staticmethod
            @once_differentiable
            def backward(ctx, *args):
                return (args[0], args[1], None, args[2])

        t1 = random.random()
        t2 = random.random()
        t3 = random.random()
        scale = random.randint(0, 10)
        res = MyFunction.apply(t1, t2, scale, t3)
        self.assertEqual(scale, res[0])
        self.assertEqual((t1 + t2 * t3) * scale, res[1])
        self.assertEqual(None, res[2])
        self.assertEqual(True, res[3])
        self.assertEqual((t1 * t2 + t3) * scale, res[4])
        self.assertEqual("bar", res[5])
        self.assertEqual(t1, res[6])

    def test_invalid_gradients(self):
        class MyFunction(Function):
            @staticmethod
            def forward(ctx, x):
                return x * 2

            @staticmethod
            def backward(ctx, grad_output):
                return torch.randn(10, dtype=torch.float)

        with self.assertRaisesRegex(RuntimeError, 'expected shape'):
            input = torch.randn(5, 5, dtype=torch.float, requires_grad=True)
            MyFunction.apply(input).sum().backward()

    def test_unrelated_inputs(self):
        # test to ensure grad(grad)check runs successfully even if there is an
        # unrelated (but differentiable) inputs

        def my_function(x, y):
            return x * x

        x = torch.rand(10, dtype=torch.double, requires_grad=True)
        y = torch.rand(10, dtype=torch.double, requires_grad=True)

        gradcheck(my_function, (x, y))
        gradgradcheck(my_function, (x, y))

    def test_not_implemented_grad(self):
        a = torch.rand(2, requires_grad=True)
        # if grad for nextafter ends up being implemented, this should be changed
        y = torch.nextafter(a, a).sum()
        with self.assertRaisesRegex(
                NotImplementedError,
                'the derivative for .* is not implemented'):
            y.backward()

    def test_not_implemented_fwad(self):
        x = torch.randn(3)
        v = torch.rand(3)

        with fwAD.dual_level():
            dual_x = fwAD.make_dual(x, v)

            err_msg = r"Trying to use forward AD with .* that does not support it"
            hint_msg = "Running forward AD for an OP that does not implement it should raise a NotImplementedError"

            with self.assertRaisesRegex(NotImplementedError, err_msg, msg=hint_msg):
                # if forward AD ends up being implemented for torch.igamma, choose a different op
                torch.igamma(dual_x, dual_x)

    def test_will_engine_execute_node(self):
        counter = [0]

        class MyFunction(Function):
            @staticmethod
            def forward(ctx, x):
                return x * 2

            @staticmethod
            def backward(ctx, gO):
                return gO * 2

        def get_grad_fn(t):
            if t.requires_grad and t.grad_fn is None:
                return t.clone().grad_fn.next_functions[0][0]
            else:
                return t.grad_fn

        a = torch.randn(2, 3, 4, requires_grad=True)
        a2 = torch.randn(2, 3, 4, requires_grad=True)
        b = a * a2
        b2 = b.cos()
        c = MyFunction.apply(b)

        should_execute = list(map(get_grad_fn, (a, b, c)))
        should_not_execute = list(map(get_grad_fn, (a2, b2)))

        def fn(x):
            counter[0] += 1

            for g in should_execute:
                self.assertTrue(torch._C._will_engine_execute_node(g))

            for g in should_not_execute:
                self.assertFalse(torch._C._will_engine_execute_node(g))

        b.register_hook(fn)
        c.register_hook(fn)

        # .backward(inputs=) is OK
        out = c.sum()
        torch.autograd.backward(out, inputs=(a,), retain_graph=True)
        self.assertEqual(counter[0], 2)

        # .backward() is OK
        should_execute = list(map(get_grad_fn, (a, a2, b, c)))
        should_not_execute = list(map(get_grad_fn, (b2,)))
        torch.autograd.backward(out, retain_graph=True)

        # .grad is NOT OK when leaf is passed (this is the current state, subject to change)
        with self.assertRaisesRegex(RuntimeError, "are currently running autograd.grad()"):
            torch.autograd.grad(out, (a,))

        # .grad is OK when non-leaf is passed
        a = torch.randn(1, 2, 3, requires_grad=True) * 2
        b = a * 2

        def fn(x):
            # Check a non-leaf
            counter[0] += 1
            self.assertTrue(torch._C._will_engine_execute_node(b.grad_fn))
        b.register_hook(fn)
        counter[0] = 0
        torch.autograd.grad(b.sum(), (a,))
        self.assertEqual(counter[0], 1)

        # Verify other errors are raised
        with self.assertRaisesRegex(RuntimeError, "during the backward pass"):
            torch._C._will_engine_execute_node(out.grad_fn)

        with self.assertRaisesRegex(RuntimeError, "expects an grad_fn"):
            torch._C._will_engine_execute_node(out)

    def test_accumulate_grad(self):
        grad_output = torch.ones(5, 5)

        def compute_grad(create_graph):
            x = torch.randn(5, 5, requires_grad=True)
            y = x + 2
            y.backward(grad_output, retain_graph=True)
            x_grad = x.grad
            x_grad_clone = x.grad.clone()
            y.backward(grad_output, create_graph=create_graph)
            return x_grad, x_grad_clone

        # Accumulate in-place when create_graph is False
        x_grad, x_grad_clone = compute_grad(create_graph=False)
        self.assertEqual(x_grad, x_grad_clone * 2)

        # Accumulate out-of-place when create_graph is False
        x_grad, x_grad_clone = compute_grad(create_graph=True)
        self.assertEqual(x_grad, x_grad_clone)

    def test_accumulate_grad_tensor_reference(self):
        def _test_grad_tensor(params_grad_tensor, backward_grad_tensor, should_preserve_reference, create_graph):
            params = torch.tensor([1.5, 1.5]).requires_grad_()
            params.grad = params_grad_tensor
            grad_saved = params.grad
            params.backward(backward_grad_tensor, create_graph=create_graph)
            self.assertEqual(id(grad_saved) == id(params.grad), should_preserve_reference)

        for create_graph in (False, True):
            # Accumulate dense gradient to sparse gradient will change the `params.grad` reference
            _test_grad_tensor(
                torch.sparse_coo_tensor(torch.tensor([[1, 1]]).long(), torch.tensor([1., 1.])),
                torch.tensor([1.5, 1.5]),
                False,  # never accumulates in-place
                create_graph)

            # Accumulate dense gradient to dense gradient will preserve the `params.grad` reference,
            # but only if create_graph=False.
            _test_grad_tensor(
                torch.tensor([1.5, 1.5]),
                torch.tensor([1.5, 1.5]),
                not create_graph,
                create_graph)

            # Accumulate sparse gradient to sparse gradient will preserve the `params.grad` reference,
            # but only if create_graph=False.
            _test_grad_tensor(
                torch.sparse_coo_tensor(torch.tensor([[1, 1]]).long(), torch.tensor([1., 1.])),
                torch.sparse_coo_tensor(torch.tensor([[1, 1]]).long(), torch.tensor([1., 1.])),
                not create_graph,
                create_graph)

    def test_accumulate_grad_with_zero_numel_grad(self):
        a = torch.rand(4, 0, requires_grad=True)
        b = torch.rand(4, 1, requires_grad=True)
        c = a + b
        assert c.shape == (4, 0)
        c.sum().backward()

        self.assertEqual(b.grad, torch.zeros(4, 1))
        self.assertEqual(a.grad, torch.zeros(4, 0))

    def test_hessian_vector(self):
        x = torch.randn(2, 2, requires_grad=True)
        y = torch.randn(2, 2, requires_grad=True)

        z = x ** 2 + y * x + y ** 2
        z.backward(torch.ones(2, 2), create_graph=True)

        with torch.no_grad():
            x_grad = 2 * x + y
            y_grad = x + 2 * y
        self.assertEqual(x.grad, x_grad)
        self.assertEqual(y.grad, y_grad)

        grad_sum = 2 * x.grad + y.grad
        grad_sum.backward(torch.ones(2, 2))
        x_hv = torch.ones(2, 2) * 5
        y_hv = torch.ones(2, 2) * 4
        self.assertEqual(x.grad, x_grad + x_hv)
        self.assertEqual(y.grad, y_grad + y_hv)

    def test_grad(self):
        x = torch.randn(2, 2, requires_grad=True)
        y = torch.randn(2, 2, requires_grad=True)
        z = x ** 2 + y * x + y ** 2
        z.backward(torch.ones(2, 2), create_graph=True)

        x_grad = 2 * x + y
        y_grad = x + 2 * y
        self.assertEqual(x.grad, x_grad)
        self.assertEqual(y.grad, y_grad)

        grad_sum = 2 * x.grad + y.grad
        x_hv = torch.autograd.grad(
            outputs=[grad_sum], grad_outputs=[torch.ones(2, 2)],
            inputs=[x], create_graph=True)
        expected_x_hv = torch.ones(2, 2) * 5
        expected_y_hv = torch.ones(2, 2) * 4

        self.assertEqual(x_hv[0], expected_x_hv)
        self.assertEqual(x.grad, x_grad)
        self.assertEqual(y.grad, y_grad)

        # Test that grad_outputs and outputs have the same shape
        grad_out = torch.ones(2)
        try:
            torch.autograd.grad(
                outputs=[grad_sum], grad_outputs=[grad_out],
                inputs=[x], create_graph=True)
            self.assertFail()
        except RuntimeError as error:
            self.assertEqual(str(error), "Mismatch in shape: grad_output[0] has a shape of "
                             + str(grad_out.shape) + " and output[0] has a shape of "
                             + str(grad_sum.shape) + ".")

    def test_grad_nonleaf(self):
        x_init = torch.randn(2, 2, requires_grad=True)
        x = x_init
        y = torch.randn(2, 2, requires_grad=True)
        grad_output = torch.ones(2, 2)

        def fn(x):
            return x ** 2 + y * x + y ** 2

        for _ in range(5):
            grad_x, = torch.autograd.grad(
                fn(x), x, grad_outputs=grad_output, create_graph=True)

            grad_x_expected = 2 * x + y
            self.assertIsNone(y.grad)
            self.assertIsNone(x.grad)
            self.assertEqual(grad_x, grad_x_expected)

            x = x + 0.05 * grad_x

        val_init = fn(x_init).sum()
        val_final = fn(x).sum()
        self.assertGreater(val_final, val_init)

        x.backward(grad_output)
        self.assertIsNotNone(y.grad)
        self.assertIsNotNone(x_init.grad)

    def test_grad_nonleaf_many_outputs(self):
        # This checks an edge case for function callbacks
        # We want to capture two grads of a function, but can only
        # register a single callback.
        x = torch.randn(4, 2, requires_grad=True)
        a, b = x.chunk(2)

        def hook(*grads):
            hook_called[0] = True
        hook_called = [False]
        x.register_hook(hook)

        go = torch.randn(2, 2)
        grad_a, grad_b = torch.autograd.grad(
            (a + 2 * b), [a, b], grad_outputs=go, create_graph=True)

        self.assertEqual(grad_a, go)
        self.assertEqual(grad_b, go * 2)
        self.assertFalse(hook_called[0])
        self.assertIsNone(x.grad)

    def test_grad_nonleaf_register_hook(self):
        # This checks an edge case for register_hook.
        # We want to capture grad of a nonleaf tensor,
        # but avoid segfault during backward of other nonleaf tensors
        x = torch.randn(5, requires_grad=True)
        x_list = x.unbind()

        x0 = x_list[0]
        hook_results = [None]

        def hook(grad):
            hook_results[0] = grad
        x0.register_hook(hook)

        x_list[0].backward()
        self.assertEqual(hook_results[0], torch.tensor(1.))
        expected_grad = torch.tensor([1., 0, 0, 0, 0])
        self.assertEqual(x.grad, expected_grad)
        self.assertIsNone(x_list[0].grad)

        for i in range(1, 5, 1):
            x_list[i].backward()
            self.assertEqual(hook_results[0], None)
            expected_grad[i] = 1.0
            self.assertEqual(x.grad, expected_grad)
            self.assertIsNone(x_list[i].grad)

    def test_hook_with_no_name(self):
        # Create a hook that do not have a __name__ attribute
        class MyHookClass:
            def __call__(self, grad):
                return grad.clone()

        x = torch.randn(5, requires_grad=True).clone()
        x.register_hook(MyHookClass())
        x.sum().backward()
        # Should run fine

    def test_sharded_grad(self):
        leaves = [torch.zeros(5, 5, requires_grad=True) for _ in range(10)]
        intermediates = [l * i + l * l for i, l in enumerate(leaves)]
        loss = sum(v * i for i, v in enumerate(intermediates)).sum()

        # define a helper for dividing intermediates into groups
        def group(l, group_size):
            return (l[i:i + group_size] for i in range(0, len(l), group_size))

        # Compute the d loss / d intermediates in chunks of shard_size
        shard_size = 2
        d_intermediates = [d_i for intermediates_batch in group(intermediates, shard_size)
                           for d_i in torch.autograd.grad(loss, intermediates_batch)]
        # Compute rest of backward pass
        torch.autograd.backward(intermediates, d_intermediates)

        for i, l in enumerate(leaves):
            self.assertEqual(l.grad, i * i * (1 + l))

    def test_backward_badcalls(self):
        x = torch.ones(1)
        with self.assertRaisesRegex(RuntimeError, 'does not require grad'):
            x.backward()

    def test_grad_badcalls(self):
        x = torch.ones(1)
        y = x ** 2
        with self.assertRaisesRegex(RuntimeError, 'does not require grad'):
            torch.autograd.grad(x, y)
        with self.assertRaisesRegex(RuntimeError, 'does not require grad'):
            torch.autograd.grad(y, x)

        x = torch.ones(1, requires_grad=True)
        y = x ** 2
        torch.autograd.grad(y, x)  # this should succeed now

    def test_grad_empty_inputs(self):
        x = torch.tensor([1.0], requires_grad=True)
        with self.assertRaisesRegex(ValueError, "grad requires non-empty inputs."):
            torch.autograd.grad(2 * x, [], grad_outputs=torch.tensor([1.0]))

    def test_grad_fn_badcalls(self):
        error_regex = 'expected .* arguments, got .* instead'
        x = torch.ones(1, requires_grad=True)
        y = x ** 2
        with self.assertRaisesRegex(TypeError, error_regex):
            y.grad_fn(x.detach(), x.detach())  # too many
        with self.assertRaisesRegex(TypeError, error_regex):
            y.grad_fn()  # too few

        y.grad_fn(x.detach())  # this should succeed

    def test_grad_unreachable(self):
        x = torch.ones(1, requires_grad=True)
        y = torch.ones(1, requires_grad=True)
        # Make sure x and y have grad accumulators allocated
        z = x * 2
        w = y * 2

        grad_x, grad_y = torch.autograd.grad(x * 2, [x, y], allow_unused=True)
        self.assertEqual(grad_x, x * 2)
        self.assertIsNone(grad_y)

        # This is slightly different than the case above, because z doesn't even
        # have a grad accumulator allocated.
        z = torch.ones(1, requires_grad=True)
        grad_x, grad_z = torch.autograd.grad(x * 2, [x, z], allow_unused=True)
        self.assertEqual(grad_x, x * 2)
        self.assertIsNone(grad_z)

        # allow_unused=False, but grads contains None inside, should throw
        with self.assertRaisesRegex(RuntimeError,
                                    "Set allow_unused=True"):
            grad_x, grad_y = torch.autograd.grad(x * 2, [x, y], allow_unused=False)

    def test_grad_unreachable_discovery(self):
        # Test that certain nodes are not erroneously executed when an input
        # is unreachable. See #39784
        class MyFunc(torch.autograd.Function):
            @staticmethod
            def forward(ctx, x):
                return x

            @staticmethod
            def backward(ctx, x):
                self.fail("This node should not be executed!")

        x = MyFunc.apply(torch.randn(1, requires_grad=True) * 2)
        y = torch.randn(1, requires_grad=True)
        (gY,) = torch.autograd.grad(x, (y, ), allow_unused=True)
        self.assertIsNone(gY)

        x = MyFunc.apply(torch.randn(1, requires_grad=True) * 2)
        y = torch.randn(1, requires_grad=True)
        z = torch.randn(1, requires_grad=True)
        (gY, gZ) = torch.autograd.grad(x + z, (y, z), allow_unused=True)
        self.assertIsNone(gY)
        self.assertIsNotNone(gZ)

        x = MyFunc.apply(torch.randn(1, requires_grad=True) * 2)
        y = torch.randn(1, requires_grad=True)
        torch.autograd.backward(x, inputs=(y, ))  # allow_unused is implicitly True!
        self.assertIsNone(y.grad)

    def test_grad_batched_grad(self):
        x = torch.randn(2, 2, requires_grad=True)

        out = x.clone()  # Size([2, 2])
        batched_grad = torch.arange(3).expand(2, 2, 3).transpose(0, 2)  # Size([3, 2, 2])
        grad, = torch.autograd.grad(out, (x,), (batched_grad,), is_grads_batched=True)
        self.assertEqual(grad, torch.arange(3).expand(2, 2, 3).transpose(0, 2).to(dtype=grad.dtype))

        # Detect shape mismatch
        grad_out = torch.ones(2, 2)
        with self.assertRaisesRegex(RuntimeError, "If `is_grads_batched=True`, we interpret the first"):
            torch.autograd.grad(outputs=out, grad_outputs=(grad_out,), inputs=(x,), is_grads_batched=True)

        # Scalar outputs
        out = x.sum()  # Size([])
        batched_grad = torch.arange(3)  # Size([3])
        grad, = torch.autograd.grad(out, (x,), (batched_grad,), is_grads_batched=True)
        self.assertEqual(grad, torch.arange(3).expand(2, 2, 3).transpose(0, 2).to(dtype=grad.dtype))

        # We consider scalar and sized-1 to be a mismatch. This is consistent with current non-batched behavior.
        grad_out = torch.ones(2).unsqueeze(1)
        with self.assertRaisesRegex(RuntimeError, "If `is_grads_batched=True`, we interpret the first"):
            torch.autograd.grad(outputs=out, grad_outputs=(grad_out,), inputs=(x,), is_grads_batched=True)

    def test_hooks(self):
        x = torch.ones(5, 5, requires_grad=True)
        y = torch.ones(5, 5) * 4
        y.requires_grad_(True)

        counter = [0]

        def bw_hook(inc, grad):
            self.assertIsInstance(grad, torch.Tensor)
            counter[0] += inc

        z = x ** 2 + x * 2 + x * y + y
        x.register_hook(lambda *args: bw_hook(0, *args))
        test = z.register_hook(lambda *args: bw_hook(1, *args))
        z.backward(torch.ones(5, 5), retain_graph=True)
        self.assertEqual(counter[0], 1)

        test2 = z.register_hook(lambda *args: bw_hook(2, *args))
        z.backward(torch.ones(5, 5), retain_graph=True)
        self.assertEqual(counter[0], 4)

        test2.remove()
        z.backward(torch.ones(5, 5), retain_graph=True)
        self.assertEqual(counter[0], 5)

        def bw_hook_modify(grad):
            return grad.mul(2)

        test.remove()
        z.register_hook(bw_hook_modify)
        with torch.no_grad():
            y.grad.zero_()
        z.backward(torch.ones(5, 5), retain_graph=True)
        self.assertEqual(y.grad, (x + 1) * 2)

        y.register_hook(bw_hook_modify)
        with torch.no_grad():
            y.grad.zero_()
        z.backward(torch.ones(5, 5))
        self.assertEqual(y.grad, (x + 1) * 4)

    def _get_mul2(self, use_custom_function):
        if use_custom_function:
            class Mul2(Function):
                @staticmethod
                def forward(ctx, x):
                    return x * 2

                @staticmethod
                def backward(ctx, gO):
                    return gO * 2

            return Mul2.apply
        else:
            return lambda x: x * 2

    def test_grad_fn_prehooks(self):
        for use_custom_function in (True, False):
            mul2 = self._get_mul2(use_custom_function)

            a = torch.tensor([1.], requires_grad=True)
            b = mul2(a)

            post_counter = [0]
            pre_counter = [0]

            def posthook(grad_input, grad_output):
                self.assertEqual(pre_counter[0], 3)
                self.assertTrue(torch.allclose(grad_output[0], torch.ones(1) * 8))
                self.assertTrue(torch.allclose(grad_input[0], torch.ones(1) * 16))
                post_counter[0] += 1
                return grad_input

            def prehook(grad_output):
                pre_counter[0] += 1
                return (grad_output[0] * 2,)

            # register posthook x 2
            b.grad_fn.register_hook(posthook)
            b.grad_fn.register_hook(posthook)
            # register prehook x 3
            b.grad_fn.register_prehook(prehook)
            b.grad_fn.register_prehook(lambda x: None)
            b.grad_fn.register_prehook(prehook)
            b.grad_fn.register_prehook(prehook)
            b.grad_fn.register_prehook(lambda x: x)
            b.grad_fn.register_prehook(lambda x: None)

            b.sum().backward()

            self.assertEqual(post_counter[0], 2)
            self.assertEqual(pre_counter[0], 3)

            # Return None
            a = torch.rand(3, 3, requires_grad=True)
            b = mul2(a)

            def prehook(grad_output):
                pre_counter[0] += 1
                return None

            b.grad_fn.register_prehook(prehook)
            b.sum().backward()
            self.assertEqual(pre_counter[0], 4)
            self.assertTrue(torch.allclose(a.grad, torch.ones(3, 3) * 2))

    def test_grad_fn_prehooks_multiple_outputs(self):
        # Compute gradients without hooks
        b = torch.rand(3, 3, requires_grad=True)
        var, mean = torch.var_mean(b, dim=0)
        (var + mean).sum().backward()

        # Compute gradients with hooks
        a = b.detach().requires_grad_()
        counter = [0]

        def prehook(grad_output):
            gvar, gmean = grad_output
            counter[0] += 1
            return (gvar * 2, gmean * 2)

        var, mean = torch.var_mean(a, dim=0)
        mean.grad_fn.register_prehook(prehook)
        (var + mean).sum().backward()

        self.assertEqual(counter[0], 1)
        # Compare
        self.assertTrue(torch.allclose(a.grad, b.grad * 2))

        # Test with custom Function
        class DoubleMul2(Function):
            @staticmethod
            def forward(ctx, x, a, y):
                ctx.a = a
                return a * x * 2, a, a * y * 2

            @staticmethod
            def backward(ctx, g1, _a, g2):
                return ctx.a * g1 * 2, None, ctx.a * g2 * 2

        counter = [0]

        def prehook(grad_output):
            g1, ga, g2 = grad_output
            self.assertIsNone(ga)
            counter[0] += 1
            return (g1 * 2, None, g2 * 2)

        a = torch.randn(3, 3, requires_grad=True)
        b = torch.randn(3, 3, requires_grad=True)
        k = 3
        c, _, d = DoubleMul2.apply(a, k, b)
        c.grad_fn.register_prehook(prehook)
        (c + d).sum().backward()

        self.assertEqual(counter[0], 1)
        self.assertTrue(torch.allclose(a.grad, torch.ones(1) * 4 * k))
        self.assertTrue(torch.allclose(b.grad, torch.ones(1) * 4 * k))

    def test_grad_fn_prehooks_remove_hooks(self):
        for use_custom_function in (True, False):
            mul2 = self._get_mul2(use_custom_function)

            # Simply remove hooks

            a = torch.rand(3, 3, requires_grad=True)
            b = mul2(a)
            counter = [0]

            def prehook(grad_output):
                counter[0] += 1
                return None

            handle = b.grad_fn.register_prehook(prehook)
            b.grad_fn.register_prehook(prehook)
            handle.remove()
            b.sum().backward()
            self.assertTrue(torch.allclose(a.grad, torch.ones(3, 3) * 2))
            self.assertEqual(counter[0], 1)

            # Remove hooks during backward
            a = torch.rand(3, 3, requires_grad=True)
            b = mul2(a)
            counter = [0]

            def prehook1(grad_output):
                handle2.remove()
                # Remove hook that is already removed is OK
                handle3.remove()
                return None

            def prehook2(grad_output):
                counter[0] += 1
                return None

            # Hooks that registered first run first
            b.grad_fn.register_prehook(prehook1)
            handle2 = b.grad_fn.register_prehook(prehook2)
            handle3 = b.grad_fn.register_prehook(prehook2)
            handle3.remove()
            b.sum().backward()
            self.assertTrue(torch.allclose(a.grad, torch.ones(3, 3) * 2))
            self.assertEqual(counter[0], 1)

    def test_hooks_cpp(self):
        # Tests hooks for autograd function implemented in C++
        bn = torch.nn.BatchNorm1d(5, affine=False)
        bn.double()
        bn.eval()

        counter = [0]

        def bw_hook(grad):
            counter[0] += 1
            return grad * 2

        x = torch.ones(5, 5, dtype=torch.double, requires_grad=True)
        z = bn(x)
        z.register_hook(bw_hook)
        z.sum().backward()

        self.assertEqual(counter[0], 1, msg='bw_hook not called')
        self.assertEqual(x.grad, torch.ones(5, 5, dtype=torch.double) * 2, atol=1e-5, rtol=0)

    def test_hook_none(self):
        # WARNING: this is a test for autograd internals.
        # You should never have to use such things in your code.
        class NoneGradientFunction(Function):
            @staticmethod
            def forward(ctx, x, y):
                assert ctx.needs_input_grad[0]
                assert not ctx.needs_input_grad[1]
                return x, y

            @staticmethod
            def backward(ctx, grad_x, grad_y):
                return grad_x, None

        was_called = [False]

        def hook(grad):
            self.assertIsNotNone(grad)
            was_called[0] = True

        x = torch.randn(5, 5, requires_grad=True)
        y = torch.randn(5, 5)
        rx, ry = NoneGradientFunction.apply(x, y)
        rx.register_hook(hook)
        ry.register_hook(hook)
        sum(rx, ry).sum().backward()
        self.assertTrue(was_called[0])

    def test_retain_grad(self):
        input = torch.rand(1, 3, requires_grad=True)
        h1 = input * 3
        out = (h1 * h1).sum()

        # It should be possible to call retain_grad() multiple times
        h1.retain_grad()
        h1.retain_grad()

        # Gradient should be accumulated
        out.backward(retain_graph=True)
        self.assertEqual(h1 * 2, h1.grad)
        out.backward(retain_graph=True)
        self.assertEqual(h1 * 4, h1.grad)

        with torch.no_grad():
            input.grad.zero_()
        # It should be a no-op for leaves
        input.retain_grad()
        input.retain_grad()
        out.backward()
        self.assertEqual(input * 18, input.grad)

    # NB: See test/cpp/api/autograd.cpp for more tests on the interaction between
    #     retains_grad and hooks in cpp. There's no point testing in python because
    #     Python hooks use a completely different mechanism.
    def test_retain_grad_inplace(self):
        a = torch.tensor([1.], requires_grad=True).clone()
        a.retain_grad()
        a.mul_(2)
        a.sum().backward()
        self.assertEqual(a.grad, torch.tensor([1.]))

        a = torch.tensor([1.], requires_grad=True).clone()
        a.retain_grad()
        # Inplace multiple times is OK, the real test here would be in cpp though
        # because the index here is always zero, having cpp hooks in addition,
        # will force us to properly update the index
        a.mul_(2)
        a.mul_(2)
        a.sum().backward()
        self.assertEqual(a.grad, torch.tensor([1.]))

    def test_retain_grad_inplace_over_view(self):
        base = torch.tensor([1.], requires_grad=True).clone()
        view = base[:]
        view2 = base[:]
        view.retain_grad()
        view2.retain_grad()
        view.mul_(2)
        (view + view2).sum().backward()

        # The old grad_fn, slice, wouldn't be part of the graph during backward
        # so if the retains grad were not properly updated to the new grad_fn,
        # the grad would still be None
        self.assertEqual(view.grad, view2.grad)
        self.assertEqual(view.grad, torch.tensor([1.]))

    def test_retain_grad_cycle(self):
        x = torch.ones(5, 5, requires_grad=True)

        def run_test():
            y = x * 2
            y.retain_grad()

            return y / 2, torch._C._WeakTensorRef(y)

        z, ref = run_test()
        self.assertTrue(ref.expired())
        z.sum().backward()

    def test_backward(self):
        v = torch.randn(5, 5, requires_grad=True)
        x = torch.randn(5, 5, requires_grad=True)
        y = (torch.rand(5, 5) + 0.1).requires_grad_(True)
        z = torch.randn(5, 5, requires_grad=True)
        grad_output = torch.randn(5, 5)

        v.backward(grad_output)
        self.assertEqual(v.grad, grad_output)

        a = x + (y * z) + 4 * z ** 2 * x / y
        a.backward(grad_output)
        x_grad = 4 * z.pow(2) / y + 1
        y_grad = z - 4 * x * z.pow(2) / y.pow(2)
        z_grad = 8 * x * z / y + y
        self.assertEqual(x.grad, x_grad * grad_output)
        self.assertEqual(y.grad, y_grad * grad_output)
        self.assertEqual(z.grad, z_grad * grad_output)

    def test_sparse_mm_backward(self):
        size = (3, 3)

        import itertools
        mm_test_cases = itertools.product(*(([False, True],) * 4))

        for a_req_grad, a_is_sparse, b_req_grad, b_is_sparse in mm_test_cases:
            # We should only be testing cases with sparse inputs, and at least one
            # input needs to require grad so we can call a backward pass
            if not ((a_is_sparse or b_is_sparse) and (a_req_grad or b_req_grad)):
                continue
            a = torch.randn(size)
            if a_is_sparse:
                # detaching as `a` needs to be a leaf
                a = a.to_sparse().detach()
            b = torch.randn(size)
            if b_is_sparse:
                # detaching as `b` needs to be a leaf
                b = b.to_sparse().detach()

            a = a.requires_grad_(a_req_grad)
            b = b.requires_grad_(b_req_grad)

            r = a.mm(b)
            s = r.sum().backward()
            a_grad = None if a.grad is None else a.grad.clone().detach()
            b_grad = None if b.grad is None else b.grad.clone().detach()

            # Redo with only dense tensors
            a = (a.to_dense() if a.is_sparse else a).clone().detach().requires_grad_(a_req_grad)
            b = (b.to_dense() if b.is_sparse else b).clone().detach().requires_grad_(b_req_grad)

            r = a.mm(b)
            r.sum().backward()

            self.assertEqual(a_grad, a.grad)
            self.assertEqual(b_grad, b.grad)

    def test_multi_backward(self):
        x = torch.randn(5, 5, requires_grad=True)
        y = torch.randn(5, 5, requires_grad=True)

        q = torch.randn(5, 5, requires_grad=True)

        a = torch.randn(5, 5, requires_grad=True)
        b = torch.randn(5, 5, requires_grad=True)

        q2 = q * 2
        z = x + y + q2
        c = a * b + q2
        grad_z = torch.randn(5, 5)
        grad_c = torch.randn(5, 5)
        torch.autograd.backward([z, c], [grad_z, grad_c])

        self.assertEqual(x.grad, grad_z)
        self.assertEqual(y.grad, grad_z)
        self.assertEqual(a.grad, grad_c * b)
        self.assertEqual(b.grad, grad_c * a)
        self.assertEqual(q.grad, (grad_c + grad_z) * 2)

    def test_multi_backward_no_grad(self):
        x = torch.randn(5, 5, requires_grad=True)
        y = torch.randn(5, 5, requires_grad=False)

        z = x + y
        q = y * 2

        # NB: we currently raise an exception if any arguments to backwards
        # have requires_grad=False and don't have a grad_fn. We may want to
        # relax that check to a warning.
        def call_backwards():
            torch.autograd.backward([z, q], [torch.ones(5, 5), torch.ones(5, 5)])
        self.assertRaises(RuntimeError, call_backwards)

    def test_backward_with_inputs(self):
        x = torch.randn(2, 2, dtype=torch.double, requires_grad=True)
        y = torch.randn(2, 2, dtype=torch.double, requires_grad=True)

        def fn():
            return x ** 2 + y * x + y ** 2

        gradient = torch.ones(2, 2)
        x_grad_expected = 2 * x + y
        y_grad_expected = x + 2 * y

        @torch.no_grad()
        def reset_grad():
            x.grad.zero_()
            y.grad.zero_()

        torch.autograd.backward(fn(), gradient, inputs=[x, y])
        self.assertEqual(x.grad, x_grad_expected)
        self.assertEqual(y.grad, y_grad_expected)

        reset_grad()
        torch.autograd.backward(fn(), gradient, inputs=[x])
        self.assertEqual(x.grad, x_grad_expected)
        self.assertEqual(y.grad, torch.zeros(2, 2), exact_dtype=False)

        reset_grad()
        torch.autograd.backward(fn(), gradient, inputs=[y])
        self.assertEqual(y.grad, y_grad_expected)
        self.assertEqual(x.grad, torch.zeros(2, 2), exact_dtype=False)

        reset_grad()
        torch.autograd.backward(fn(), gradient, inputs=y)
        self.assertEqual(y.grad, y_grad_expected)
        self.assertEqual(x.grad, torch.zeros(2, 2), exact_dtype=False)

        reset_grad()
        self.assertRaisesRegex(RuntimeError, 'cannot be empty',
                               lambda: torch.autograd.backward(fn(), gradient, inputs=[]))

    def test_backward_with_nonleaf_inputs(self):
        x = torch.randn(2, 2, dtype=torch.double, requires_grad=True)
        x_nonleaf = x * 1
        y = torch.randn(2, 2, dtype=torch.double, requires_grad=True)
        z = torch.randn(2, 2, dtype=torch.double, requires_grad=True)

        out = x_nonleaf ** 2 + y * x_nonleaf + y ** 2

        out.backward(torch.ones(2, 2, dtype=torch.double), create_graph=True, inputs=[x, y, x_nonleaf])
        x_grad_expected = 2 * x + y
        y_grad_expected = x + 2 * y
        x_non_leaf_expected = 2 * x_nonleaf + y

        self.assertEqual(y.grad, y_grad_expected)
        self.assertEqual(x.grad, x_grad_expected)
        self.assertEqual(x_nonleaf.grad, x_non_leaf_expected)

        # backward doesn't have an allow_unused flag, so the behavior of backward
        # when variable is not part of the graph is as if allow_used were true
        # x.grad will simply be None.
        out.backward(torch.ones(2, 2, dtype=torch.double), create_graph=True, inputs=[z])
        self.assertIsNone(z.grad)

    def test_dependent_backward(self):
        x = torch.randn(10, requires_grad=True)
        y = x ** 2
        z = y ** 3

        go_y = torch.randn(10)
        go_z = torch.randn(10)
        torch.autograd.backward([y, z], [go_y, go_z])

        xd = x
        self.assertEqual(x.grad, 2 * xd * go_y + 6 * xd.pow(5) * go_z)

    def test_save_output_nr(self):
        x = torch.randn(10, requires_grad=True)

        class MultiOutputFn(Function):
            @staticmethod
            def forward(ctx, x):
                return x[:5], x[5:]

            @staticmethod
            def backward(ctx, *grad):
                return torch.cat(grad)

        a, b = MultiOutputFn.apply(x)
        self.assertEqual(b.output_nr, 1)

        class TestFn(Function):
            @staticmethod
            def forward(ctx, b):
                ctx.save_for_backward(b)
                return b * 2

            @staticmethod
            def backward(ctx, grad_b):
                b, = ctx.saved_tensors
                self.assertEqual(b.output_nr, 1)

        TestFn.apply(b).sum().backward()

    def test_first_grad_fn_access_in_no_grad_mode(self):
        a = torch.tensor([1 + 1j], requires_grad=True).clone()
        v = a.real
        a.add_(1)
        with torch.autograd.grad_mode.no_grad():
            v.grad_fn

    def test_free_deep_graph(self):
        def scope():
            depth = 150000
            x = torch.randn(1, requires_grad=True)
            y = x.clone()

            # build a "chain" computation graph
            for _ in range(depth):
                y = y + y * 0.000001

            # graph deletion occurs when the above locals go out of scope.
            # In this case `del y` will trigger it but it's easier to leave
            # it to Python to delete the locals.

        # Should not stack overflow
        scope()

    def test_free_deep_graph_complicated(self):
        def scope():
            depth = 100000
            randchoice = torch.randint(2, [depth, 2])
            x = torch.randn(1, requires_grad=True)
            y = x.clone()

            # Hold the two previous values
            prev_values = [None, None]

            # Build a "chain with skip connections" graph
            for _ in range(depth):
                prev_tensors = [tensor for tensor in prev_values[:-1]
                                if tensor is not None]
                prev_values.append(y)
                prev_values.pop(0)

                # Definitely pick one tensor to add
                y += y * 0.000001

                # Possibly add other tensors
                nprev = len(prev_tensors)
                if nprev == 2:
                    y += randchoice[depth].mul(torch.cat(prev_tensors)).sum()

            # graph deletion occurs when the above locals go out of scope.

        # Should not stack overflow
        scope()

    def test_free_deep_graph_pyfunction(self):
        class MyOp(Function):
            @staticmethod
            def forward(ctx, tensor1, tensor2):
                return tensor1 + tensor2

            @staticmethod
            def backward(ctx, grad_output):
                return grad_output, grad_output

        def scope():
            depth = 150000
            x = torch.randn(1, requires_grad=True)
            y = x.clone()

            # build deeply nested computation graph
            for _ in range(depth):
                y = MyOp.apply(y, y)

            # graph deletion occurs when the above locals go out of scope.

        # Should not stack overflow
        scope()

    def test_no_unnecessary_save(self):
        # If we kept x in the derivative Function of x * 2 we would
        # get an error in the backward that would complain that we've
        # modified x, which was needed for gradient computation.
        # Since we should elide unnecessary saves, this test should pass.
        mu = torch.ones(1, requires_grad=True)
        x = torch.empty(1)
        loss = 0
        for i in range(3):
            x.detach_()
            x.copy_(mu + i)
            ft = torch.tensor([float(i)])
            multiplied = x * ft
            s = multiplied.sum()
            loss += s
        loss.backward()

    def test_no_grad(self):
        x = torch.ones(5, 5, requires_grad=True)
        y = torch.ones(5, 5) * 4
        with torch.no_grad():
            w = x + y

        @torch.no_grad()
        def adder(x, y):
            return x + y

        z = adder(x, y)

        self.assertFalse(w.requires_grad)
        self.assertRaises(RuntimeError, lambda: w.backward(torch.ones(5, 5)))
        self.assertIsNone(w.grad_fn)
        self.assertFalse(z.requires_grad)
        self.assertRaises(RuntimeError, lambda: z.backward(torch.ones(5, 5)))
        self.assertIsNone(z.grad_fn)

        # test nested decorator and with-statement on no_grad
        with torch.no_grad():
            self.assertFalse(torch.is_grad_enabled())
            w = adder(x, y)
            self.assertFalse(torch.is_grad_enabled())

    def test_set_grad_generator_functions(self):
        @torch.no_grad()
        def gen_no_grad():
            for i in range(10):
                self.assertEqual(torch.is_grad_enabled(), False)
                yield i

        with torch.enable_grad():
            for _ in gen_no_grad():
                self.assertEqual(torch.is_grad_enabled(), True)

        @torch.enable_grad()
        def gen_enable_grad():
            for i in range(10):
                self.assertEqual(torch.is_grad_enabled(), True)
                yield i

        with torch.no_grad():
            for _ in gen_enable_grad():
                self.assertEqual(torch.is_grad_enabled(), False)

    def test_set_grad_generator_functions_recursive(self):
        # enable_grad_decorator_recursive and no_grad_decorator_recursive call each other
        # recursively, to ensure that the decorators preserve the caller's setting
        @torch.enable_grad()
        def enable_grad_decorator_recursive(depth):
            self.assertTrue(torch.is_grad_enabled())
            if depth > 0:
                no_grad_decorator_recursive(depth - 1)
                self.assertTrue(torch.is_grad_enabled())

        @torch.no_grad()
        def no_grad_decorator_recursive(depth):
            self.assertFalse(torch.is_grad_enabled())
            if depth > 0:
                enable_grad_decorator_recursive(depth - 1)
                self.assertFalse(torch.is_grad_enabled())

        # enable_grad_context_manager_recursive and no_grad_context_manager_recursive call
        # each other recursively, to ensure that the decorators preserve the caller's setting
        def enable_grad_context_manager_recursive(depth):
            with torch.enable_grad():
                self.assertTrue(torch.is_grad_enabled())
                if depth > 0:
                    no_grad_context_manager_recursive(depth - 1)
                    self.assertTrue(torch.is_grad_enabled())

        def no_grad_context_manager_recursive(depth):
            with torch.no_grad():
                self.assertFalse(torch.is_grad_enabled())
                if depth > 0:
                    enable_grad_context_manager_recursive(depth - 1)
                    self.assertFalse(torch.is_grad_enabled())

        with torch.enable_grad():
            self.assertTrue(torch.is_grad_enabled())
            enable_grad_decorator_recursive(10)
            self.assertTrue(torch.is_grad_enabled())
            enable_grad_context_manager_recursive(10)
            self.assertTrue(torch.is_grad_enabled())

        with torch.no_grad():
            self.assertFalse(torch.is_grad_enabled())
            enable_grad_decorator_recursive(10)
            self.assertFalse(torch.is_grad_enabled())
            enable_grad_context_manager_recursive(10)
            self.assertFalse(torch.is_grad_enabled())

    def test_set_grad_coroutines(self):
        @torch.no_grad()
        def coro_no_grad(n=10):
            self.assertFalse(torch.is_grad_enabled())
            for i in range(n):
                self.assertFalse(torch.is_grad_enabled())
                r = yield i
                self.assertFalse(torch.is_grad_enabled())
                self.assertEqual(i, r)
            self.assertFalse(torch.is_grad_enabled())

        @torch.enable_grad()
        def coro_enable_grad(n=10):
            self.assertTrue(torch.is_grad_enabled())
            for i in range(n):
                self.assertTrue(torch.is_grad_enabled())
                r = yield i
                self.assertTrue(torch.is_grad_enabled())
                self.assertEqual(i, r)
            self.assertTrue(torch.is_grad_enabled())

        with torch.enable_grad():
            self.assertTrue(torch.is_grad_enabled())
            coro, r = coro_no_grad(), None
            try:
                while True:
                    self.assertTrue(torch.is_grad_enabled())
                    r = coro.send(r)
                    self.assertTrue(torch.is_grad_enabled())

            except StopIteration:
                pass

        with torch.no_grad():
            self.assertFalse(torch.is_grad_enabled())
            coro, r = coro_enable_grad(), None
            try:
                while True:
                    self.assertFalse(torch.is_grad_enabled())
                    r = coro.send(r)
                    self.assertFalse(torch.is_grad_enabled())

            except StopIteration:
                pass

    def test_set_grad_coroutines_benign_exceptions(self):
        class RecoverableException(Exception):
            pass

        @torch.no_grad()
        def coro_no_grad(n=10):
            has_raised = False
            for i in range(n):
                try:
                    self.assertFalse(torch.is_grad_enabled())
                    yield (-i if has_raised else i)

                except RecoverableException:
                    self.assertFalse(torch.is_grad_enabled())
                    has_raised = True

        @torch.enable_grad()
        def coro_enable_grad(n=10):
            has_raised = False
            for i in range(n):
                try:
                    self.assertTrue(torch.is_grad_enabled())
                    yield (-i if has_raised else i)

                except RecoverableException:
                    self.assertTrue(torch.is_grad_enabled())
                    has_raised = True

        with torch.enable_grad():
            coro = coro_no_grad()
            assert 0 == next(coro)
            try:
                while True:
                    r = coro.throw(RecoverableException)
                    self.assertLess(r, 0)

            except StopIteration:
                pass

        with torch.no_grad():
            coro = coro_enable_grad()
            assert 0 == next(coro)
            try:
                while True:
                    r = coro.throw(RecoverableException)
                    self.assertLess(r, 0)

            except StopIteration:
                pass

    def test_set_grad_coroutines_critical_exceptions(self):
        class UnrecoverableException(Exception):
            pass

        class SecondaryException(Exception):
            pass

        @torch.no_grad()
        def coro_no_grad(n=10):
            has_raised = False
            for i in range(n):
                try:
                    self.assertFalse(torch.is_grad_enabled())
                    yield (-i if has_raised else i)

                except UnrecoverableException:
                    self.assertFalse(torch.is_grad_enabled())
                    raise SecondaryException

        @torch.enable_grad()
        def coro_enable_grad(n=10):
            has_raised = False
            for i in range(n):
                try:
                    self.assertTrue(torch.is_grad_enabled())
                    yield (-i if has_raised else i)

                except UnrecoverableException:
                    self.assertTrue(torch.is_grad_enabled())
                    raise SecondaryException

        with torch.enable_grad():
            coro = coro_no_grad()
            assert 0 == next(coro)
            with self.assertRaises(SecondaryException):
                coro.throw(UnrecoverableException)

        with torch.no_grad():
            coro = coro_enable_grad()
            assert 0 == next(coro)
            with self.assertRaises(SecondaryException):
                coro.throw(UnrecoverableException)

    def test_set_grad_coroutines_exit(self):
        @torch.no_grad()
        def coro_no_grad(state):
            for i in range(10):
                try:
                    self.assertFalse(torch.is_grad_enabled())
                    yield i

                except GeneratorExit:
                    self.assertFalse(torch.is_grad_enabled())
                    state.add('GeneratorExit')
                    raise

        @torch.enable_grad()
        def coro_enable_grad(state):
            for i in range(10):
                try:
                    self.assertTrue(torch.is_grad_enabled())
                    yield i

                except GeneratorExit:
                    self.assertTrue(torch.is_grad_enabled())
                    state.add('GeneratorExit')
                    raise

        state = set()
        with torch.enable_grad():
            coro = coro_no_grad(state)
            for i in range(5):
                next(coro)

            coro.close()
        self.assertTrue('GeneratorExit' in state)

        state = set()
        with torch.no_grad():
            coro = coro_enable_grad(state)
            for i in range(5):
                next(coro)

            coro.close()
        self.assertTrue('GeneratorExit' in state)

    def test_no_grad_python_function(self):
        """Python Functions should respect grad mode."""
        x = torch.ones(5, 5, requires_grad=True)

        class MyOp(Function):
            @staticmethod
            def forward(self, x):
                return x + 1

            @staticmethod
            def backward(self, dy):
                return dy

        with torch.no_grad():
            y = MyOp.apply(x)
        self.assertFalse(y.requires_grad)

    def test_indexing(self):
        x = torch.arange(1., 17).view(4, 4)
        y = Variable(x, requires_grad=True)

        def compare(x, y, idx, indexed_tensor, indexed_var):
            indexed_var_t = indexed_var.data
            if not isinstance(indexed_tensor, torch.Tensor):
                indexed_var_t = indexed_var_t[0]
            self.assertEqual(indexed_tensor, indexed_var_t)

            indexed_var.sum().backward()
            expected_grad = torch.empty(x.size()).fill_(0)
            expected_grad[idx] = 1
            self.assertEqual(y.grad, expected_grad)

        def check_index(x, y, idx):
            if y.grad is not None:
                with torch.no_grad():
                    y.grad.zero_()
            indexed_tensor = x[idx]
            indexed_var = y[idx]
            compare(x, y, idx, indexed_tensor, indexed_var)

        check_index(x, y, 1)
        check_index(x, y, (1, 1))
        check_index(x, y, slice(1, None))
        check_index(x, y, slice(None, 2))
        check_index(x, y, (slice(None, 2), 2))
        check_index(x, y, (slice(1, 2), 2))
        check_index(x, y, (1, slice(2, None)))
        check_index(x, y, (slice(None, None), slice(2, None)))
        check_index(x, y, torch.LongTensor([0, 2]))
        check_index(x, y, torch.rand(4, 4).bernoulli().bool())
        check_index(x, y, (Ellipsis, slice(2, None)))
        check_index(x, y, ([0], [0]))
        check_index(x, y, ([1, 2, 3], [0]))
        check_index(x, y, ([1, 2], [2, 1]))
        check_index(x, y, ([[1, 2], [3, 0]], [[0, 1], [2, 3]]))
        check_index(x, y, ([slice(None), [2, 3]]))
        check_index(x, y, ([[2, 3], slice(None)]))

        # advanced indexing, with less dim, or ellipsis
        check_index(x, y, ([0]))
        check_index(x, y, ([0], ))

        x = torch.arange(1., 49).view(4, 3, 4)
        y = Variable(x, requires_grad=True)

        check_index(x, y, (slice(None), [0], [0]))
        check_index(x, y, ([0], [0], slice(None)))
        check_index(x, y, (slice(None), [0, 1, 2], [0]))
        check_index(x, y, ([0, 1, 2], [0], slice(None)))
        check_index(x, y, (slice(None), [1, 2], [2, 1]))
        check_index(x, y, ([1, 2], [2, 1], slice(None)))
        check_index(x, y, (slice(None), [[1, 2], [2, 0]], [[0, 1], [2, 3]]))
        check_index(x, y, ([[1, 2], [3, 0]], [[0, 1], [2, 2]], slice(None)))
        check_index(x, y, (slice(None), slice(None), [2, 1]))
        check_index(x, y, (slice(None), [2, 1], slice(None)))
        check_index(x, y, ([2, 1], slice(None), slice(None)))

        # advanced indexing, with less dim, or ellipsis
        check_index(x, y, ([0], ))
        check_index(x, y, ([0], slice(None)))
        check_index(x, y, ([0], Ellipsis))
        check_index(x, y, ([1, 2], [0, 1]))
        check_index(x, y, ([1, 2], [0, 1], Ellipsis))
        check_index(x, y, (Ellipsis, [1, 2], [0, 1]))

        # advanced indexing, with a tensor wrapped in a variable
        z = torch.LongTensor([0, 1])
        zv = Variable(z, requires_grad=False)
        seq = [z, Ellipsis]
        seqv = [zv, Ellipsis]

        if y.grad is not None:
            with torch.no_grad():
                y.grad.zero_()
        indexed_tensor = x[seq]
        indexed_var = y[seqv]
        compare(x, y, seq, indexed_tensor, indexed_var)

    def test_indexing_duplicates(self):
        x = torch.arange(1., 17).view(4, 4)
        y = Variable(x, requires_grad=True)

        idx = torch.LongTensor([1, 1, 3, 2, 1, 2])
        y[idx].sum().backward()
        expected_grad = torch.zeros(4, 4)
        for i in idx:
            expected_grad[i] += 1
        self.assertEqual(y.grad, expected_grad)

        # with advanced indexing
        x = torch.arange(1., 17).view(4, 4)
        y = Variable(x, requires_grad=True)

        idx = [[1, 1, 3, 2, 1, 2], [0]]
        y[idx].sum().backward()
        expected_grad = torch.zeros(4, 4)
        for i in idx[0]:
            for j in idx[1]:
                expected_grad[i][j] += 1

        self.assertEqual(y.grad, expected_grad)

        x = torch.arange(1., 17).view(4, 4)
        y = Variable(x, requires_grad=True)
        idx = [[[1, 2], [0, 0]], [[0, 1], [1, 1]]]
        y[idx].sum().backward()
        expected_grad = torch.tensor([[0., 2., 0., 0.],
                                      [1., 0., 0., 0.],
                                      [0., 1., 0., 0.],
                                      [0., 0., 0., 0.]])
        self.assertEqual(y.grad, expected_grad)

        x = torch.arange(1., 65).view(4, 4, 4)
        y = Variable(x, requires_grad=True)

        idx = [[1, 1, 1], slice(None), slice(None)]
        y[idx].sum().backward()
        expected_grad = torch.empty(4, 4, 4).zero_()
        expected_grad[1].fill_(3)
        self.assertEqual(y.grad, expected_grad)

    def test_index_backward_does_not_save_tensor(self):
        # Example from https://github.com/pytorch/pytorch/issues/24853.
        # if `index(tensor, indices)` saves `tensor` for backwards, then it will
        # trigger a version check on `tensor` during the backward pass, which
        # will cause the following code to error because `tensor` gets modified
        # by the indexing line.
        a = torch.tensor([1., 0, 0])
        b = torch.zeros(3, requires_grad=True)
        tensor = b + 0
        tensor[a != 0] = tensor[a != 0]
        tensor.backward(torch.zeros_like(tensor))

    def test_volatile_deprecated(self):
        v = torch.autograd.torch.randn(3, 3)
        with warnings.catch_warnings(record=True) as w:
            self.assertFalse(v.volatile)
        self.assertIn('volatile', str(w[0].message))

    def test_saved_variables_deprecated(self):
        class MyFunction(Function):
            @staticmethod
            def forward(ctx, tensor1, tensor2):
                ctx.save_for_backward(tensor1, tensor2)
                return tensor1 + tensor2

            @staticmethod
            def backward(ctx, grad_output):
                var1, var2 = ctx.saved_variables
                return (grad_output, grad_output)

        with warnings.catch_warnings(record=True) as warns:
            warnings.simplefilter("always")
            x = torch.randn((3, 3), requires_grad=True)
            y = torch.randn((3, 3), requires_grad=True)
            MyFunction.apply(x, y).sum().backward()

            has_deprecated = map(lambda warn:
                                 'deprecated' in str(warn) and
                                 'saved_variables' in str(warn),
                                 warns)
            has_deprecated = reduce(lambda x, y: x or y, has_deprecated)
            self.assertTrue(has_deprecated)

    def test_requires_grad(self):
        x = torch.randn(5, 5)
        y = torch.randn(5, 5)
        z = torch.randn(5, 5, requires_grad=True)
        a = x + y
        self.assertFalse(a.requires_grad)
        b = a + z
        self.assertTrue(b.requires_grad)

        def error():
            raise RuntimeError
        # Make sure backward isn't called on these
        a._backward_hooks = OrderedDict()
        x._backward_hooks = OrderedDict()
        y._backward_hooks = OrderedDict()
        a._backward_hooks['test'] = error
        x._backward_hooks['test'] = error
        y._backward_hooks['test'] = error
        b.backward(torch.ones(5, 5))

    def test_requires_grad_(self):
        x = torch.randn(5, 5)
        y = torch.randn(5, 5, requires_grad=True)
        self.assertIs(x, x.requires_grad_())
        self.assertTrue(x.requires_grad)
        self.assertIs(y, y.requires_grad_())
        self.assertTrue(y.requires_grad)
        self.assertIs(x, x.requires_grad_(True))
        self.assertTrue(x.requires_grad)
        self.assertIs(y, y.requires_grad_(True))
        self.assertTrue(y.requires_grad)
        z = x * y
        self.assertRaises(RuntimeError, lambda: z.requires_grad_(False))
        self.assertIs(z, z.requires_grad_())
        self.assertTrue(z.requires_grad)
        self.assertIs(z, z.requires_grad_(True))
        self.assertTrue(z.requires_grad)

        self.assertIs(x, x.requires_grad_(False))
        self.assertFalse(x.requires_grad)
        self.assertIs(y, y.requires_grad_(False))
        self.assertFalse(y.requires_grad)

    def test_requires_grad_inplace(self):
        a = torch.randn(5, 5)
        b = torch.randn(5, 5, requires_grad=True)
        a += b
        self.assertTrue(a.requires_grad)

        # non-leaf
        a = torch.randn(5, 5) + 0
        b = torch.randn(5, 5, requires_grad=True)
        a += b
        self.assertTrue(a.requires_grad)

    def test_no_requires_grad_inplace(self):
        # basic case, should be able to modify inplace while requires_grad is False
        a = torch.randn(2, 3)
        a.add_(5)
        a.requires_grad = True
        a.sum().backward()
        self.assertEqual(a.grad, torch.ones(2, 3))

        # same but with a view
        a = torch.randn(2, 3)
        b = a[:]
        b.add_(5)
        a.requires_grad = True
        a.sum().backward()
        self.assertEqual(a.grad, torch.ones(2, 3))

        # should fail if requires_grad = True when we modify inplace
        a = torch.randn(2, 3)
        b = a[:]
        a.requires_grad = True
        with self.assertRaises(RuntimeError):
            a.add_(5)
        with self.assertRaises(RuntimeError):
            b.add_(5)

    def test_attribute_deletion(self):
        x = torch.randn((5, 5), requires_grad=True)
        del x.grad
        self.assertIsNone(x.grad)
        with self.assertRaises(RuntimeError):
            del x.data
        with self.assertRaises(TypeError):
            x.data = None
        with self.assertRaises(RuntimeError):
            del x.requires_grad
        with self.assertRaises(RuntimeError):
            del x._grad_fn
        with self.assertRaises(RuntimeError):
            del x._backward_hooks

    def test_duplicate_backward_root(self):
        a = torch.randn(5, 5, requires_grad=True)
        b = torch.randn(5, 5, requires_grad=True)

        x = a * b
        grad_output = torch.randn_like(x)
        torch.autograd.backward([x, x], [grad_output, grad_output])

        self.assertEqual(a.grad, b * grad_output * 2)
        self.assertEqual(b.grad, a * grad_output * 2)

    def test_backward_no_grad(self):
        a = torch.randn(5, 5, requires_grad=True)
        b = a + 2
        with self.assertRaises(RuntimeError):
            torch.autograd.backward([b], [None])

    def test_backward_twice_with_saved_values(self):
        b = torch.randn(3, requires_grad=True, dtype=torch.double)
        c = torch.zeros(3, dtype=torch.double)
        c[[1, 2]] = b[[1, 1]]
        c.backward(torch.tensor([1, 1, 1], dtype=torch.double))
        self.assertRaisesRegex(RuntimeError, 'Specify retain_graph=True',
                               lambda: c.backward(torch.tensor([1, 1, 1], dtype=torch.double)))

    def test_backward_twice_retained_graph_with_saved_values(self):
        b = torch.randn(3, requires_grad=True, dtype=torch.double)
        c = torch.zeros(3, dtype=torch.double)
        c[[1, 2]] = b[[1, 1]]
        c.backward(torch.tensor([1, 1, 1], dtype=torch.double), retain_graph=True)
        c.backward(torch.tensor([1, 1, 1], dtype=torch.double))

    def test_backward_twice_without_saved_values(self):
        b = torch.randn(3, requires_grad=True, dtype=torch.double)
        c = b + 1
        c.backward(torch.tensor([1, 1, 1], dtype=torch.double))
        c.backward(torch.tensor([1, 1, 1], dtype=torch.double))

    def test_backward_twice_retained_graph_without_saved_values(self):
        b = torch.randn(3, requires_grad=True, dtype=torch.double)
        c = torch.zeros(3, dtype=torch.double)
        c[[1, 2]] = b[[1, 1]]
        c.backward(torch.tensor([1, 1, 1], dtype=torch.double), retain_graph=True)
        c.backward(torch.tensor([1, 1, 1], dtype=torch.double))

    def test_backward_create_graph_warns(self):
        with set_warn_always_context(True):
            b = torch.randn(3, requires_grad=True, dtype=torch.double)
            c = b * b
            with warnings.catch_warnings(record=True) as ws:
                c.backward(torch.ones_like(c), create_graph=True)
            b.grad = None
            self.assertTrue(any('Using backward() with create_graph=True' in str(w.message) for w in ws))

            # Should not warn for grad
            with warnings.catch_warnings(record=True) as ws:
                torch.autograd.grad(c, b, torch.ones_like(c), create_graph=True)
            self.assertFalse(any('Using backward() with create_graph=True' in str(w.message) for w in ws))

    def test_next_functions(self):
        x = torch.randn(5, 5, requires_grad=True)
        y = torch.randn(5, 5, requires_grad=True)

        a = x + y
        self.assertIsNotNone(a.grad_fn)
        next_functions = a.grad_fn.next_functions
        self.assertEqual(len(next_functions), 2)
        self.assertIsInstance(next_functions[0][0], torch._C._functions.AccumulateGrad)
        self.assertEqual(next_functions[0][1], 0)
        self.assertIsInstance(next_functions[1][0], torch._C._functions.AccumulateGrad)
        self.assertEqual(next_functions[1][1], 0)

        b = a + 5
        next_functions = b.grad_fn.next_functions
        self.assertEqual(len(next_functions), 2)
        self.assertIs(next_functions[0][0], a.grad_fn)
        self.assertIs(next_functions[1][0], None)

    def test_inplace(self):
        x = torch.ones(5, 5, requires_grad=True)
        y = Variable(torch.ones(5, 5) * 4, requires_grad=True)

        z = x * y
        q = z + y
        w = z * y
        z.add_(2)
        # Add doesn't need it's inputs to do backward, so it shouldn't raise
        q.backward(torch.ones(5, 5), retain_graph=True)
        # Mul saves both inputs in forward, so it should raise
        self.assertRaises(RuntimeError, lambda: w.backward(torch.ones(5, 5)))

        z = x * y
        q = z * y
        r = z + y
        w = z.add_(y)
        # w is a the last expression, so this should succeed
        w.backward(torch.ones(5, 5), retain_graph=True)
        # r doesn't use the modified value in backward, so it should succeed
        r.backward(torch.ones(5, 5), retain_graph=True)
        # q uses dirty z, so it should raise
        self.assertRaises(RuntimeError, lambda: q.backward(torch.ones(5, 5)))

        with torch.no_grad():
            x.grad.zero_()
        m = x / 2
        z = m + y / 8
        q = z * y
        r = z + y
        prev_version = z._version
        w = z.exp_()
        self.assertNotEqual(z._version, prev_version)
        r.backward(torch.ones(5, 5), retain_graph=True)
        self.assertEqual(x.grad, torch.ones(5, 5) / 2)
        w.backward(torch.ones(5, 5), retain_graph=True)
        self.assertEqual(x.grad, torch.empty(5, 5).fill_((1 + math.e) / 2))
        self.assertRaises(RuntimeError, lambda: q.backward(torch.ones(5, 5)))

        leaf = torch.ones(5, 5, requires_grad=True)
        x = leaf.clone()
        x.add_(10)
        self.assertEqual(x, torch.ones(5, 5) * 11)
        # x should be still usable
        y = x + 2
        y.backward(torch.ones(5, 5))
        self.assertEqual(leaf.grad, torch.ones(5, 5))
        z = x * y
        x.add_(2)
        self.assertRaises(RuntimeError, lambda: z.backward(torch.ones(5, 5)))

    def test_mark_non_differentiable(self):
        class MyFunction(Function):
            @staticmethod
            def forward(ctx, input):
                output = input > 0
                ctx.mark_non_differentiable(output)
                return output

            @staticmethod
            def backward(ctx, grad_output):
                return (grad_output * 0).to(torch.double)

        x = torch.randn(5, 5, requires_grad=True)
        mask = MyFunction.apply(x)
        self.assertFalse(mask.requires_grad)
        y = x.masked_fill(mask, 0)
        y.sum().backward()

    def test_mark_non_differentiable_mixed(self):
        class MyFunction(Function):
            @staticmethod
            def forward(ctx, input):
                a = input + 1
                b = input + 2
                ctx.mark_non_differentiable(a)
                return a, b

            @staticmethod
            def backward(ctx, grad_a, grad_b):
                self.assertTrue((grad_a == 0).all())
                self.assertTrue((grad_b == 1).all())
                return grad_b

        x = torch.randn(5, 5, requires_grad=True)
        a, b = MyFunction.apply(x)
        self.assertFalse(a.requires_grad)
        self.assertTrue(b.requires_grad)
        b.sum().backward()
        self.assertEqual(x.grad, torch.ones(5, 5))

    def test_mark_non_differentiable_none(self):
        # This used to segfault because MyFunction would send back null
        # gradients to MulBackward, which is implemented in C++. C++
        # implemented functions expect incoming  grad_ouptuts to be non-null.
        class MyFunction(Function):
            @staticmethod
            def forward(ctx, input):
                output = input.clone()
                ctx.mark_non_differentiable(output)
                return output

            @staticmethod
            def backward(ctx, grad_output):
                return None

        x = torch.randn(5, 5, requires_grad=True)
        r = MyFunction.apply(x * x)
        (r * x).sum().backward()

    def test_return_duplicate(self):
        class DoubleDuplicate(Function):
            @staticmethod
            def forward(ctx, x):
                output = x * 2
                return output, output

            @staticmethod
            def backward(ctx, grad1, grad2):
                return grad1 * 2 + grad2 * 2

        def fn(x):
            a, b = DoubleDuplicate.apply(x)
            self.assertIs(a, b)
            return a + b

        x = torch.randn(5, 5, dtype=torch.double, requires_grad=True)
        gradcheck(fn, [x])
        gradgradcheck(fn, [x])

    def test_return_duplicate_inplace(self):
        class DoubleInplace(Function):
            @staticmethod
            def forward(ctx, x):
                x.mul_(2)
                ctx.mark_dirty(x)
                return x, x

            @staticmethod
            def backward(ctx, grad1, grad2):
                return grad1 * 2 + grad2 * 2

        def inplace_fn(x):
            a, b = DoubleInplace.apply(x.clone())
            self.assertIs(a, b)
            return a + b

        x = torch.randn(5, 5, dtype=torch.double, requires_grad=True)
        gradcheck(inplace_fn, [x])
        gradgradcheck(inplace_fn, [x])

        # Can't modify leaf variables in-place
        self.assertRaises(RuntimeError, lambda: InplaceFunction.apply(x))
        # Functions which modify views in-place must return only one output
        self.assertRaises(RuntimeError, lambda: InplaceFunction.apply(x.clone()[0]))

    def _test_setitem(self, size, index):
        x = torch.ones(*size, requires_grad=True)
        y = x + 2
        y_version = y._version
        y[index] = 2
        self.assertNotEqual(y._version, y_version)
        y.backward(torch.ones(*size))
        expected_grad = torch.ones(*size)
        expected_grad[index] = 0
        self.assertEqual(x.grad, expected_grad)

    def _test_setitem_tensor(self, size, index):
        x = torch.ones(*size, requires_grad=True)
        y = x + 2
        y_version = y._version
        value = x.new(x[index].size()).fill_(7)
        value.requires_grad = True
        y[index] = value
        self.assertNotEqual(y._version, y_version)
        y.backward(torch.ones(*size))
        expected_grad_input = torch.ones(*size)
        expected_grad_input[index] = 0
        self.assertEqual(x.grad, expected_grad_input)
        self.assertEqual(value.grad, torch.ones_like(value))

        # case when x broadcasts to as y[1]
        x = torch.randn(4, requires_grad=True)
        y = torch.zeros(2, 3, 4)
        y[1] = x
        y.backward(torch.randn(2, 3, 4))
        self.assertEqual(x.size(), x.grad.size())

    def test_setitem(self):
        self._test_setitem((5, 5), 1)
        self._test_setitem((5,), 1)
        self._test_setitem((1,), 0)
        self._test_setitem((10,), [[0, 4, 2]])
        self._test_setitem((5, 5), [[0, 4], [2, 2]])
        self._test_setitem((5, 5, 5), [slice(None), slice(None), [1, 3]])
        self._test_setitem((5, 5, 5), [slice(None), [1, 3], slice(None)])
        self._test_setitem((5, 5, 5), [[1, 3], slice(None), slice(None)])
        self._test_setitem((5, 5, 5), [slice(None), [2, 4], [1, 3]])
        self._test_setitem((5, 5, 5), [[1, 3], [2, 4], slice(None)])
        self._test_setitem_tensor((5, 5), 3)
        self._test_setitem_tensor((5, 5), [[0, 1], [1, 0]])
        self._test_setitem_tensor((5,), 3)
        self._test_setitem_tensor((5,), Variable(torch.LongTensor([3]), requires_grad=False).sum())
        self._test_setitem_tensor((5,), [[0, 1, 2, 3]])
        self._test_setitem_tensor((5, 5, 5), [slice(None), slice(None), [1, 3]])
        self._test_setitem_tensor((5, 5, 5), [slice(None), [1, 3], slice(None)])
        self._test_setitem_tensor((5, 5, 5), [[1, 3], slice(None), slice(None)])
        self._test_setitem_tensor((5, 5, 5), [slice(None), [2, 4], [1, 3]])
        self._test_setitem_tensor((5, 5, 5), [[1, 3], [2, 4], slice(None)])
        self._test_setitem_tensor((5, 5, 5), [Variable(torch.LongTensor([1,
                                              3]), requires_grad=False), [2, 4], slice(None)])

    def test_setitem_mask(self):
        mask = torch.BoolTensor(5, 5).bernoulli_()
        self._test_setitem((5, 5), Variable(mask))
        self._test_setitem((5,), Variable(mask[0]))
        self._test_setitem((1,), Variable(mask[0, 0:1]))
        self._test_setitem_tensor((5, 5), Variable(mask))
        self._test_setitem_tensor((5,), Variable(mask[0]))

    def test_select_sum(self):
        # both select and sum return Scalars in ATen; ensure they work together.
        x = torch.randn(10, dtype=torch.double, requires_grad=True)

        def func(x):
            return x.select(0, 1).sum()

        gradcheck(func, [x])
        gradgradcheck(func, [x])

    def test_diagonal_expanded_v(self):
        value = torch.rand([])
        v_expanded = torch.tensor(value).expand(10)
        a = torch.rand(10, 10, dtype=torch.double, requires_grad=True)
        result, = torch.autograd.grad(a.diagonal(), a, v_expanded)
        self.assertEqual(result, torch.eye(10, dtype=torch.double) * value)

    def test_select_expanded_v(self):
        v_expanded = torch.rand(10).expand(10, 10)
        a = torch.rand(10, 10, 10, requires_grad=True)
        result, = torch.autograd.grad(a[0], a, v_expanded)
        expected = torch.zeros(10, 10, 10)
        expected[0] = v_expanded
        self.assertEqual(result, expected)

    def test_slice_expanded_v(self):
        v_expanded = torch.rand(10, 1).expand(2, 10, 10)
        a = torch.rand(10, 10, 10, requires_grad=True)
        result, = torch.autograd.grad(a[3:5], a, v_expanded)
        expected = torch.zeros(10, 10, 10)
        expected[3:5] = v_expanded
        self.assertEqual(result, expected)

    def test_unused_output(self):
        x = torch.randn(10, 10, requires_grad=True)
        outputs = x.chunk(5)
        o = outputs[2]
        o = o * 4 + 2
        o.sum().backward()
        expected_grad = torch.zeros(10, 10)
        expected_grad[4:6] = 4
        self.assertEqual(x.grad, expected_grad)

        with torch.no_grad():
            x.grad.zero_()
        grad_output = torch.randn(2, 10)
        outputs = x.chunk(5)
        outputs[0].backward(grad_output)
        expected_grad = torch.zeros(10, 10)
        expected_grad[:2] = grad_output
        self.assertEqual(x.grad, expected_grad)

    # TODO: opinfo this or move to the sparse test suite
    def _test_sparse_gather(self, size_x, size_ind, dim):
        x = torch.randn(size_x, requires_grad=True)
        if len(size_ind) > 0 and len(size_x) > 0:
            ind = torch.randint(x.size(dim), size_ind)
        else:
            ind = torch.zeros(size_ind, dtype=torch.int64)
        out = torch.gather(x, dim, ind, sparse_grad=False)
        grad = torch.rand_like(out)
        out.backward(grad)
        grad_dense = x.grad.clone()
        x.grad = None
        out = torch.gather(x, dim, ind, sparse_grad=True)
        out.backward(grad)
        self.assertEqual(grad_dense, x.grad.to_dense())

    def test_sparse_gather_dim0(self):
        self._test_sparse_gather((10, 10), (5, 10), 0)

    def test_sparse_gather_dim1(self):
        self._test_sparse_gather((10, 10, 5), (10, 5, 5), 1)

    def test_sparse_gather_dim_neg(self):
        self._test_sparse_gather((10, 10, 5), (10, 10, 2), -1)

    def test_sparse_gather_ind_scalar(self):
        self._test_sparse_gather((10,), (), 0)

    def test_sparse_gather_x_scalar(self):
        self._test_sparse_gather((), (2,), 0)

    def test_sparse_gather_both_scalar(self):
        self._test_sparse_gather((), (), 0)

    def test_gc_in_destructor(self):
        """
        Previously, if a Function destructor triggered a garbage collection,
        the Variable's tp_dealloc handler would get called twice leading to a
        segfault.
        """
        class CollectOnDelete(Function):
            def forward(self, x):
                return x

            def backward(self, grad_output):
                return grad_output

            def __del__(self):
                gc.collect()

        for _ in range(10):
            CollectOnDelete().forward(torch.randn(1, requires_grad=True)).backward()

    def test_naughty_autograd_function_attribute_access(self):
        class Id(Function):
            @staticmethod
            def forward(ctx, x):
                return x

            @staticmethod
            def backward(ctx, grad_x):
                return grad_x

        with self.assertWarnsRegex(DeprecationWarning, "should not be instantiated"):
            f = Id()

        # # After raising warning, should still return an instance
        self.assertIsInstance(f, Id)
        x = torch.zeros(1, requires_grad=True)
        with self.assertRaisesRegex(RuntimeError, "non-static forward method is deprecated"):
            f(x)
        t = Id.apply(x)
        self.assertEqual(t.grad_fn.name(), "IdBackward")

        # THPFunction is the base class of both grad_fn and autograd functions,
        # which means that a lot of accessors on them may segfault. Test that we
        # properly error in this case.
        t = torch.ones(1, requires_grad=True)
        t._backward_hooks = {}
        with self.assertRaisesRegex(RuntimeError, "Attribute '_register_hook_dict' is invalid"):
            f._register_hook_dict(t)
        with self.assertRaisesRegex(RuntimeError, "Attribute 'register_hook' is invalid"):
            f.register_hook(lambda x, y: None)
        with self.assertRaisesRegex(RuntimeError, "Attribute 'next_functions' is invalid"):
            f.next_functions
        with self.assertRaisesRegex(RuntimeError, "Attribute 'name' is invalid"):
            f.name()
        with self.assertRaisesRegex(RuntimeError, "underlying PyNode has already been deallocated"):
            f.metadata

    @unittest.expectedFailure
    def test_naughty_anomaly_access(self):
        class MyFunction(Function):
            @staticmethod
            def forward(ctx, x):
                return x

            @staticmethod
            def backward(ctx, g):
                return g

        x = torch.zeros(1, requires_grad=True)
        y = MyFunction.apply(x)
        y.backward()
        y.grad_fn.metadata
        g = y.grad_fn
        del y
        g.metadata  # this currently fails, but shouldn't

    def test_naughty_autograd_function_stashing_ctx(self):
        saved_ctx = []

        class Id(Function):
            @staticmethod
            def forward(ctx, x):
                ctx.save_for_backward(x)
                return x

            @staticmethod
            def backward(ctx, grad_x):
                saved_ctx.append(ctx)
                return ctx.saved_tensors

        p = torch.zeros(1, requires_grad=True)
        loss = Id.apply(p)
        loss.backward(retain_graph=True)
        del loss
        # At this point in time, it complains that the graph has been freed
        # (which indeed true, although a somewhat indirect way of stating the
        # problem).
        self.assertRaises(RuntimeError, lambda: saved_ctx[0].saved_tensors)

    def test_custom_autograd_repeated_grad_grad(self):
        # This test failed the equality check in PR #22983; it's an interesting
        # and different test case worth enshrining.  mult1 is not testing
        # anything that interesting, but mult2 is the interesting case.

        def mult1(x):
            return x.prod(dim=-1).prod(dim=-1)

        class Mult(torch.autograd.Function):
            @staticmethod
            def forward(ctx, x):
                y = mult1(x)
                ctx.save_for_backward(x, y)
                return y

            @staticmethod
            def backward(ctx, grad_output):
                x, y = ctx.saved_tensors
                return (grad_output * y)[:, None, None] / x

        mult2 = Mult.apply

        def check_gradgrad_repeated(x, y):
            gy, = torch.autograd.grad(y[0], x, create_graph=True)
            ggy_1, = torch.autograd.grad(gy[0, 0, 0], x, retain_graph=True)
            gy, = torch.autograd.grad(y[0], x, create_graph=True)
            ggy_2, = torch.autograd.grad(gy[0, 0, 0], x, retain_graph=True)
            self.assertEqual(ggy_1[0, 0, 1], ggy_2[0, 0, 1])

        x = torch.ones(2, 4, 4).requires_grad_()
        check_gradgrad_repeated(x, mult1(x))
        check_gradgrad_repeated(x, mult2(x))

    def test_custom_autograd_no_early_free(self):
        # This test failed complaining that buffers had already been freed
        # prior to #22983.  Also pretty interesting test case.
        class Double(torch.autograd.Function):
            @staticmethod
            def forward(ctx, x):
                y = x ** 2
                ctx.save_for_backward(x, y)
                return y

            @staticmethod
            def backward(ctx, grad_output):
                x, _ = ctx.saved_tensors
                return grad_output * 2 * x

        # this is equivalent, but uses the output of .forward() in .backward()
        class Double2(Double):
            @staticmethod
            def backward(ctx, grad_output):
                x, y = ctx.saved_tensors
                return grad_output * 2 * y / x

        double = Double.apply
        double2 = Double2.apply

        x = torch.tensor(2).double().requires_grad_()

        self.assertTrue(gradcheck(double, x))
        self.assertTrue(gradgradcheck(double, x))
        self.assertTrue(gradcheck(double2, x))
        self.assertTrue(gradgradcheck(double2, x))

        y = double(x)
        torch.autograd.grad(y, x, create_graph=True)
        torch.autograd.grad(y, x)

        y = double2(x)
        torch.autograd.grad(y, x, create_graph=True)
        torch.autograd.grad(y, x)  # should not error!

    def test_detach(self):
        x = torch.randn(10, 10, requires_grad=True)
        y = x + 2
        y = y.detach()
        z = y * 4 + 2
        self.assertFalse(y.requires_grad)
        self.assertFalse(z.requires_grad)

        x = torch.randn(10, 10, requires_grad=True)
        y = x * 2
        y = y.detach()
        self.assertFalse(y.requires_grad)
        self.assertIsNone(y.grad_fn)
        z = x + y
        z.sum().backward()
        # This is an incorrect gradient, but we assume that's what the user
        # wanted. detach() is an advanced option.
        self.assertEqual(x.grad, torch.ones(10, 10))

        # in-place detach
        x = torch.randn(10, 10, requires_grad=True)
        y = torch.randn(10, 10, requires_grad=True)
        a = x * 2
        (y + a).sum().backward(retain_graph=True)
        a.detach_()
        self.assertFalse(a.requires_grad)
        (y + a).sum().backward()  # this won't backprop to x
        self.assertEqual(x.grad, torch.ones(10, 10) * 2)
        self.assertEqual(y.grad, torch.ones(10, 10) * 2)

        # in-place deatch on a view raises an exception
        view = x.narrow(0, 1, 4)
        self.assertRaisesRegex(RuntimeError, 'view', lambda: view.detach_())

    def test_detach_base(self):
        "detaching base does not detach view"
        x = torch.randn(10, 10, requires_grad=True)
        view = x.narrow(0, 1, 4)
        x.detach_()
        self.assertFalse(x.requires_grad)
        self.assertTrue(view.requires_grad)
        self.assertIsNotNone(view.grad_fn)
        self.assertIs(view._base, x)

    def test_detach_then_inplace_raises_in_autograd(self):
        x = torch.randn([], requires_grad=True)
        orig_x = x.detach().clone()

        y = x ** 2  # saves x
        z = x.detach()
        z.zero_()
        with self.assertRaisesRegex(RuntimeError, "has been modified by an inplace"):
            y.backward()

    def _test_type_conversion_backward(self, t, ):
        fvar = Variable(t(torch.randn(5, 5).float()), requires_grad=True)
        fvar.double().sum().backward()
        self.assertEqual(fvar.grad, torch.ones_like(fvar))
        self.assertEqual(type(fvar.grad), type(fvar))
        dvar = Variable(t(torch.randn(5, 5).double()), requires_grad=True)
        dvar.float().sum().backward()
        self.assertEqual(dvar.grad, torch.ones_like(dvar))
        self.assertEqual(type(dvar.grad), type(dvar))

    def test_type_conversions(self):
        x = torch.randn(5, 5)
        self.assertIsInstance(x.float(), torch.FloatTensor)
        self.assertIsInstance(x.int(), torch.IntTensor)
        if torch.cuda.is_available():
            self.assertIsInstance(x.float().cuda(), torch.cuda.FloatTensor)
            self.assertIsInstance(x.int().cuda(), torch.cuda.IntTensor)
            self.assertIsInstance(x.int().cuda().cpu(), torch.IntTensor)
            if torch.cuda.device_count() >= 2:
                x2 = x.float().cuda(1)
                self.assertIsInstance(x2, torch.cuda.FloatTensor)
                self.assertIs(x2.get_device(), 1)
                x2 = x.float().cuda()
                self.assertIsInstance(x2, torch.cuda.FloatTensor)
                self.assertIs(x2.get_device(), 0)
                x2 = x2.cuda(1)
                self.assertIsInstance(x2, torch.cuda.FloatTensor)
                self.assertIs(x2.get_device(), 1)
                y = Variable(torch.randn(5).cuda(1), requires_grad=True)
                y.cpu().sum().backward()
                self.assertIs(y.grad.get_device(), 1)
                self.assertIs(y.long().get_device(), 1)

        for t in [torch.DoubleTensor, torch.FloatTensor, torch.IntTensor, torch.ByteTensor]:
            for y_var in (True, False):
                y = torch.randint(5, (5, 5), dtype=t.dtype)
                y = Variable(y) if y_var else y
                self.assertIsInstance(x.type(t), t)
                self.assertIsInstance(x.type_as(y), t)
                # TODO: t.dtype should work
                t_dtype = t().dtype
                self.assertIsInstance(x.type(t_dtype), t)
                self.assertIs(t_dtype, x.type(t_dtype).dtype)
                self.assertEqual(y.data_ptr(), y.type(t).data_ptr())
                if torch.cuda.is_available():
                    for x_cuda in (True, False):
                        for y_cuda in (True, False):
                            x_c = x.cuda() if x_cuda else x
                            y_c = y.cuda() if y_cuda else y
                            _, y_type = y_c.type().rsplit('.', 1)
                            y_typestr = ('torch.cuda.' if y_cuda else 'torch.') + y_type
                            self.assertEqual(y_c.type(), x_c.type(y_typestr).type())
                            self.assertIs(y_c.dtype, x_c.type(y_c.dtype).dtype)
                            self.assertEqual(y_c.data_ptr(), y_c.cuda().data_ptr() if y_cuda else y_c.data_ptr())

        self._test_type_conversion_backward(lambda x: x)
        if torch.cuda.is_available():
            self._test_type_conversion_backward(lambda x: x.cuda())
            if torch.cuda.device_count() >= 2:
                # one of these has to be the non-default device
                self._test_type_conversion_backward(lambda x: x.cuda(0))
                self._test_type_conversion_backward(lambda x: x.cuda(1))

    def test_isolated_node(self):
        x = torch.randn(5, 5, requires_grad=True)
        y = torch.randn(5, 5, requires_grad=True)

        a = x + y
        b = torch.max(a, 1, True)[1].repeat(1, 5).double()
        o = (b + a).sum()
        o.backward()

    def test_shape(self):
        x = torch.randn(3, 4)
        self.assertEqual(2, len(x.shape))
        self.assertEqual(x.shape[0], 3)
        self.assertEqual(x.shape[1], 4)

    def test_numpy_requires_grad(self):
        x = torch.randn(2, 2, requires_grad=True)
        err_msg_outputs = r"Can't call numpy\(\) on Tensor that requires grad. Use tensor.detach\(\).numpy\(\) instead."
        with self.assertRaisesRegex(RuntimeError, err_msg_outputs):
            x.numpy()

        with torch.no_grad():
            x.numpy()

        x = torch.randn(2, 2)
        x.numpy()

        with torch.no_grad():
            x.numpy()

    def test_return_leaf(self):
        class Identity(Function):
            @staticmethod
            def forward(ctx, a, b):
                return a, a + b

            @staticmethod
            def backward(ctx, grad_a, grad_b):
                return grad_a + grad_b, grad_b

        hook_called = [False]
        x = torch.randn(5, 5, requires_grad=True)
        y = torch.randn(5, 5, requires_grad=True)

        q, p = Identity.apply(x, y)

        # Make sure hooks only receive grad from usage of q, not x.
        def hook(grad):
            hook_called[0] = True
            self.assertEqual(grad, torch.ones(5, 5))

        q.register_hook(hook)
        (q + p + x).sum().backward()
        self.assertEqual(x.grad, torch.ones(5, 5) * 3)
        self.assertEqual(y.grad, torch.ones(5, 5))
        self.assertTrue(hook_called[0])

    def test_return_leaf_inplace(self):
        class Inplace(InplaceFunction):
            @staticmethod
            def forward(ctx, a, b):
                ctx.mark_dirty(a)
                return a.add_(b), b + 2

            @staticmethod
            def backward(ctx, grad_a, grad_b):
                return grad_a, grad_a + grad_b

        x = torch.randn(5, 5)
        y = torch.randn(5, 5, requires_grad=True)

        q, p = Inplace.apply(x, y)
        self.assertIs(q, x)
        self.assertIs(q.grad_fn.__class__, Inplace._backward_cls)
        self.assertTrue(q.requires_grad)
        q.sum().backward()
        self.assertEqual(y.grad, torch.ones(5, 5))

    def test_leaf_assignment(self):
        x = torch.randn(5, 5)
        y = torch.randn(5, requires_grad=True)
        z = torch.randn(5, requires_grad=True)

        x[0] = y
        x[1] = 2 * z
        self.assertTrue(x.requires_grad)
        self.assertIsNot(x.grad_fn, None)
        x.sum().backward()
        self.assertEqual(y.grad, torch.ones(5))
        self.assertEqual(z.grad, torch.ones(5) * 2)

    def test_no_grad_assignment(self):
        x = torch.randn(5, 5, requires_grad=True)
        y = torch.randn(5)
        with torch.no_grad():
            x[0] = y

        self.assertTrue(x.requires_grad)
        self.assertIsNone(x.grad_fn)

    def test_no_grad_modifies_version(self):
        x = torch.randn(5, requires_grad=True)
        y = torch.randn(5, requires_grad=True)
        z = (x * y).sum()
        with torch.no_grad():
            x *= 2
        self.assertRaisesRegex(RuntimeError, 'modified by an inplace operation',
                               lambda: z.backward())

    def test_no_grad_input(self):
        class MyFunction(Function):
            @staticmethod
            def forward(self, x):
                return x

            @staticmethod
            def backward(self, grad_output):
                return grad_output

        x = torch.randn(5, requires_grad=True)
        with torch.no_grad():
            y = MyFunction.apply(x)

        self.assertTrue(x.requires_grad)
        self.assertIsNone(y.grad_fn)

    def test_backward_copy(self):
        # This tests checks backward engine for a very subtle bug that appreared
        # in one of the initial versions of autograd. Gradients tensors were
        # simply stored in lists while the function waited for all its gradients
        # to be computed. However, sometimes an output was used multiple times,
        # so the gradients needed to be summed. Engine used to keep a need_copy
        # set of tensors that will need a clone upon next addition and removed
        # them from the set as soon as the clone was performed. However, this
        # could lead to incorrect results if the same gradient tensor was
        # buffered in three places in the graph:
        # 1. When accumulating gradients in one of these places it was cloned
        #    and removed from need_copy set.
        # 2. When accumulating in second place, it wasn't in the need_copy set,
        #    so the gradients were simply accumulated in-place (which already
        #    modified the grad in 3rd place)
        # 3. When accumulating in the third place, it wasn't in the need_copy set
        #    as well, so the incoming gradient was summed in-place, yielding
        #    incorrect results in all functions, except the first one.
        x = torch.ones(5, 5, requires_grad=True)
        y = torch.ones(5, 5, requires_grad=True)
        # Simulate that we're in the middle of the graph
        a = x + 2
        b = y + 2
        c = x + 2
        # This op will just return grad_output two times in backward
        add1 = a + b
        add2 = add1 + c
        # Simulate a long branch, so grad_output will get buffered.
        for _ in range(4):
            a = a * 2
            b = b * 2
            c = c * 2
        branch = a + b + c
        out = add2 + branch
        # expected gradients are:
        # for x: 34 (16 from final a, 16 from final c, 2 from add2)
        # for y: 17 (16 from final b, 1 from add2)
        grad_output = torch.ones(5, 5)
        out.backward(grad_output)
        self.assertEqual(x.grad, torch.ones(5, 5) * 34)
        self.assertEqual(y.grad, torch.ones(5, 5) * 17)

    def test_save_none_for_backward(self):
        test_case = self

        class MyFn(Function):
            @staticmethod
            def forward(ctx, input):
                ctx.save_for_backward(None, input, None)
                return input * input

            @staticmethod
            def backward(ctx, grad_output):
                n1, input, n2 = ctx.saved_tensors
                test_case.assertIsNone(n1)
                test_case.assertIsNone(n2)
                return 2 * input * grad_output

        x = torch.randn(5, 5, requires_grad=True)
        y = MyFn.apply(x)
        y.sum().backward()
        self.assertEqual(x.grad, 2 * x)

    def test_too_many_grads(self):
        class MyFn(Function):
            @staticmethod
            def forward(ctx, input):
                return input

            @staticmethod
            def backward(ctx, grad_output):
                return grad_output, None, None

        x = torch.randn(5, 5, requires_grad=True)
        y = MyFn.apply(x)
        y.sum().backward()
        self.assertEqual(x.grad, torch.ones_like(x))

    def test_pickle(self):
        x = torch.randn(10, 10, requires_grad=True)
        y = torch.randn(10, 10, requires_grad=False)

        def assert_strict_equal(var1, var2):
            self.assertEqual(var1, var2)
            self.assertEqual(var1.requires_grad, var2.requires_grad)

        serialized = [pickle.dumps([x, y], protocol=p) for p in range(3)]
        for dump in serialized:
            xc, yc = pickle.loads(dump)
            assert_strict_equal(xc, x)
            assert_strict_equal(yc, y)

    def test_dep_nograd(self):
        class F1(Function):
            @staticmethod
            def forward(ctx, input):
                out = torch.randn(input.size())
                ctx.mark_non_differentiable(out)
                return input, out

            @staticmethod
            def backward(ctx, grad_output, ignored):
                return grad_output

        class F2(Function):
            @staticmethod
            def forward(ctx, input, ignored):
                return input

            @staticmethod
            def backward(ctx, grad_output):
                return grad_output, None

        x = torch.randn(5, requires_grad=True)
        a, b = F1.apply(x)
        b = b + 1  # separate F1 from F2 by another op
        self.assertTrue(a.requires_grad)
        self.assertFalse(b.requires_grad)
        c = F2.apply(a, b)
        c.backward(torch.ones(c.size()))
        self.assertEqual(x.grad, torch.ones(x.size()))

    def test_set_grad_enabled(self):
        x = torch.tensor([1.], requires_grad=True)
        with torch.set_grad_enabled(False):
            y = x * 2
        self.assertFalse(y.requires_grad)
        with torch.set_grad_enabled(True):
            y = x * 2
        self.assertTrue(y.requires_grad)
        with torch.set_grad_enabled(False):
            torch.set_grad_enabled(True)
            y = x * 2
        self.assertTrue(y.requires_grad)

    def test_simple_reentrant(self):
        y_data = torch.randn(2, 2)

        class Reenter(Function):
            @staticmethod
            def forward(ctx, x):
                with torch.enable_grad():
                    ctx.x = Variable(x, requires_grad=True)
                    ctx.y = Variable(y_data, requires_grad=True)
                    ctx.output_var = ctx.x * ctx.y
                return ctx.output_var.detach()

            @staticmethod
            def backward(ctx, grad_output):
                with torch.enable_grad():
                    ctx.output_var.sum().backward()
                return ctx.x.grad * grad_output

        # Reentrant starts on CPU thread, finishs on GPU thread
        x = torch.randn(2, 2, requires_grad=True)
        out = Reenter.apply(x)
        out.sum().backward()
        self.assertEqual(x.grad, y_data)

    def test_reentrant_child_error(self):
        # Parent graph.
        a = torch.rand(3, 3, requires_grad=True)
        c = a * a

        # Reentrant child graph.
        b = torch.rand(3, 3, requires_grad=True)
        e = b * b
        f = TestAutograd.SimulateBackwardError.apply(e)
        reentrant_root = f.sum()

        class ReentrantFunc(Function):

            @staticmethod
            def forward(ctx, inp):
                return inp.clone()

            @staticmethod
            def backward(ctx, grad):
                # Reentrant backward in child will throw an error.
                reentrant_root.backward()
                return grad

        d = ReentrantFunc.apply(c)
        with self.assertRaisesRegex(Exception, 'Simulate error'):
            d.sum().backward()

    def test_var_mean_differentiable(self):
        dim = [2, 4]
        keepdim = False
        input1 = torch.randn(3, 4, 5, 6, 2, 3, requires_grad=True)
        input2 = deepcopy(input1)
        var1, mean1 = torch.var_mean(input1, dim=dim, keepdim=keepdim)
        var2 = input2.var(dim=dim, keepdim=keepdim)
        mean2 = input2.mean(dim=dim, keepdim=keepdim)
        grad = torch.randn(3, 4, 6, 3, requires_grad=True)

        r1 = var1 * var1 * mean1 * mean1
        r2 = var2 * var2 * mean2 * mean2
        self.assertEqual(r1, r2, rtol=0.01, atol=0.0)

        torch.autograd.backward(r1, grad)
        torch.autograd.backward(r2, grad)
        self.assertEqual(input1.grad, input2.grad, rtol=0.01, atol=0.0)

    @skipIfNoLapack
    def test_lobpcg(self):

        def func(k, A, largest=True, B=None):
            X_shape = list(A.shape)
            X_shape[-1] = k
            X = torch.eye(A.size(-2), k, dtype=A.dtype, device=A.device)
            if A.dim() > 2:
                X = X.expand(X_shape)

            D, U = torch.lobpcg(A=A, k=k, B=B, X=X, largest=largest)

            # LOBPCG uses a random initial eigenspace approximation
            # if parameter `X` is not provided.
            # This may cause a non-deterministic behavior
            # when it comes to the sign of an eigenvector
            # (note if v is an eigenvector, so is -v),
            # hence we eliminate this non-determinism
            # by making sure that each column of U
            # gets multiplied by the sign of its max (in absolute value) element.
            # Also, gradcheck changes the content of the input by +/- eps (default to 1e-06)
            # to compute the numerical gradient which can also cause the signs to flip.
            _, idx = U.abs().max(-2, keepdim=True)
            sign = U.gather(-2, idx).sign()
            U = U * sign
            return D, U

        # TODO: review if this can be ported to OpInfos or moved to test_linalg.py
        def run_symeig_test(k, sizes, largest=True):
            A = torch.rand(*sizes).double()
            A = (A @ A.mT) / 10
            A.requires_grad_(True)

            gradcheck(lambda A: func(k, A, largest), A, check_batched_grad=False)

            # Custom gradient vectors for better stability due to some
            # non-determinism in the lobpcg's forward.
            # Note it is not required if symeig is in forward instead (tested).
            D_grad = torch.rand(*A.shape[:-2], k) / 100
            U_grad = torch.rand(*A.shape[:-1], k) / 100
            gradgradcheck(lambda A: func(k, A, largest), A, [D_grad, U_grad], atol=1e-4, check_batched_grad=False)

            # check whether A.grad is symmetric
            A = A.detach().requires_grad_(True)
            D, U = func(k, A, largest)
            (D.sum() + U.sum()).backward()
            self.assertEqual(A.grad, A.grad.mT)

        for largest in [True, False]:
            run_symeig_test(1, (6, 6), largest=largest)
            run_symeig_test(1, (2, 6, 6), largest=largest)
            run_symeig_test(1, (2, 2, 6, 6), largest=largest)
            run_symeig_test(2, (6, 6), largest=largest)
            run_symeig_test(2, (2, 6, 6), largest=largest)
            run_symeig_test(2, (2, 2, 6, 6), largest=largest)
            run_symeig_test(3, (9, 9), largest=largest)
            run_symeig_test(3, (2, 9, 9), largest=largest)
            run_symeig_test(3, (2, 2, 9, 9), largest=largest)

    def test_variable_traverse(self):
        def get_out_and_unrefed_cycle():
            inp = torch.randn(10, requires_grad=True)
            tmp = inp.view(10, 1)
            out = tmp.view(10)

            # Create a reference cycle that contains an
            # intermediary Variable in the graph
            my_list = []
            my_list.append(tmp)
            my_list.append(my_list)

            return out

        out = get_out_and_unrefed_cycle()
        gc.collect()
        # This will segfault if things have been erroneously released
        out.backward(torch.randn(out.size()))

    # TODO: review porting these to OpInfo tests
    def test_pow_zero_tensor_gradient(self):
        def run_test(input_size, exponent):
            input = torch.zeros(*input_size, requires_grad=True)
            input.pow(exponent).sum().backward()
            self.assertEqual(input.grad.abs().sum(), 0)

        run_test((10,), torch.zeros(10))
        run_test((10, 10), torch.zeros(10, 10))
        run_test((10,), 0)

    def test_current_graph_task_id(self):
        id = [-1]

        def hook(_):
            id[0] = (torch._C._current_graph_task_id())

        t = torch.tensor(1., requires_grad=True).clone()
        t.register_hook(hook)

        t.backward(retain_graph=True)
        base = id[0]
        t.backward(retain_graph=True)
        self.assertEqual(id[0] - base, 1)
        t.backward(retain_graph=True)
        self.assertEqual(id[0] - base, 2)

        self.assertEqual(torch._C._current_graph_task_id(), -1)

    def test_profiler(self):
        x = torch.randn(10, 10)

        with profile(use_kineto=kineto_available()) as p:
            self.assertTrue(torch.autograd._profiler_enabled())
            y = x * 2 + 4

        self.assertFalse(torch.autograd._profiler_enabled())

        names = ['aten::mul', 'aten::add']
        found_indices = set()
        for evt in p.function_events:
            if evt.name in names:
                found_indices.add(names.index(evt.name))
        self.assertEqual(len(found_indices), len(names))

    def test_profiler_seq_nr(self):
        with profile(use_kineto=kineto_available()) as p:
            x = torch.randn(10, 10, requires_grad=True)
            y = torch.randn(10, 10, requires_grad=True)
            z = x + y
            s = z.sum()
            s.backward()
        print(p.key_averages().table(
            sort_by="self_cpu_time_total", row_limit=-1))
        # expecting aten::add, aten::sum to have the sequence numbers,
        # expecting the corresponding backward nodes to have the same numbers
        # as the forward ops
        autograd_ops = {
            ("aten::add", "Add"): [],
            ("aten::sum", "Sum"): [],
        }
        accumulate_ops = []
        found_empty = False
        for e in p.function_events:
            for (fwd_name, bwd_name), ops in autograd_ops.items():
                if e.name == fwd_name or (bwd_name in e.name and "Backward" in e.name):
                    ops.append(e)

            if "AccumulateGrad" in e.name:
                accumulate_ops.append(e)

            # check that nested ops (e.g. empty) don't have
            # sequence number
            if e.name == "aten::empty":
                self.assertEqual(e.sequence_nr, -1)
                found_empty = True

        for (fwd_name, bwd_name), ops in autograd_ops.items():
            self.assertEqual(len(ops), 3)
            self.assertEqual(ops[0].name, fwd_name)
            self.assertEqual(ops[1].name, f"autograd::engine::evaluate_function: {bwd_name}Backward0")
            self.assertEqual(ops[2].name, f"{bwd_name}Backward0")
            self.assertGreaterEqual(ops[0].sequence_nr, 0)
            self.assertEqual(ops[1].sequence_nr, ops[0].sequence_nr)
            self.assertEqual(ops[2].sequence_nr, ops[0].sequence_nr)
            self.assertEqual(ops[0].fwd_thread, 0)
            self.assertEqual(ops[1].fwd_thread, ops[0].thread)
            self.assertEqual(ops[2].fwd_thread, ops[0].thread)
        self.assertTrue(found_empty)

    def test_profiler_unboxed_only(self):
        x = torch.rand(3, 4)

        with torch.autograd.profiler.profile(use_kineto=kineto_available()) as prof:
            x.resize_([3, 2])

    def test_profiler_propagation(self):
        def foo(x):
            with record_function("in_foo") as rf:
                return x * 2

        x = torch.rand(3, 4)
        traced_foo = torch.jit.trace(foo, x)

        def bar(x):
            with record_function("in_bar") as rf:
                # we expect that profiler will be able
                # propagate across fork
                fut = torch.jit._fork(traced_foo, x)
                y = torch.jit._wait(fut)
                # note: continuation (and rf's end) can
                # be executed in a different thread
                with record_function("in_bar_after_wait") as rf2:
                    y = y * 2
                return y

        traced_bar = torch.jit.trace(bar, x)

        with profile(use_kineto=kineto_available()) as p:
            traced_bar(x)

        found_foo = False
        found_bar = False
        found_bar_after_wait = False
        for info in p.function_events:
            if info.name == "in_foo":
                self.assertFalse(found_foo)
                found_foo = True
            elif info.name == "in_bar":
                self.assertFalse(found_bar)
                found_bar = True
            elif info.name == "in_bar_after_wait":
                self.assertFalse(found_bar_after_wait)
                found_bar_after_wait = True
        self.assertTrue(found_foo)
        self.assertTrue(found_bar)
        self.assertTrue(found_bar_after_wait)

    def test_record_function_callbacks(self):
        x = torch.randn(10, 10)
        with profile(use_kineto=kineto_available()) as p:
            with record_function("foo"):
                y = x * 2 + 4

        function_events = p.function_events
        foo_event = [event for event in function_events if "foo" in event.name][0]
        self.assertEqual(foo_event.count, 1)

    def test_record_function_new_signatures(self):
        # Test the new _record_function ops work
        # Note: Remove once record_function uses these directly
        x = torch.randn(10, 10)
        with profile(use_kineto=kineto_available()) as p:
            record = torch.ops.profiler._record_function_enter_new("bar", None)
            try:
                y = x * 2 + 4
            finally:
                torch.ops.profiler._record_function_exit(record)

        function_events = p.function_events
        foo_event = [event for event in function_events if "bar" in event.name][0]
        self.assertEqual(foo_event.count, 1)

    def test_profiler_aggregation_fake(self):
        events = EventList()
        id = [0]

        def get_id():
            id[0] = id[0] + 1
            return id[0]

        # [[thread_id, [(start, end, id), ....]], ...]
        # Using list instead of a dict so order is guaranteed for any Python
        # version
        threads = [
            [1, [(0, 1, get_id()), (1, 2, get_id())]],
            [0, [(0, 2, get_id()), (1, 2, get_id()), (1, 3, get_id())]],
        ]
        for thread, ranges in threads:
            for range in ranges:
                assert(len(range) == 3)
                events.append(
                    FunctionEvent(
                        id=range[2],
                        node_id=0,
                        name="",
                        thread=thread,
                        start_us=range[0],
                        end_us=range[1],
                    )
                )

        events._populate_cpu_children()

        # Note that [1, 3] pushes out [0, 2] first. Then we record [1, 2]
        # as a child of [1, 3]
        res = [[], [], [], [], [4]]

        def get_children_ids(event):
            return [child.id for child in event.cpu_children]

        assert([get_children_ids(event) for event in events] == res)

    def test_profiler_aggregation_table(self):
        """
        Test if the profiling result is aggregated for `str(prof)`

        See: https://github.com/pytorch/pytorch/issues/37500
        """

        x = torch.randn(1024)
        with torch.autograd.profiler.profile(use_kineto=kineto_available()) as prof:
            torch.einsum("i->", x)

        prof_str = str(prof)
        prof_table = prof.table()

        self.assertEqual(prof_table, prof_str)

    def test_profiler_function_event_avg(self):
        avg = FunctionEventAvg()
        avg.add(FunctionEvent(id=0, node_id=0, name="foo", thread=0, start_us=10, end_us=15))
        avg.add(FunctionEvent(id=1, node_id=0, name="foo", thread=0, start_us=20, end_us=30))
        avg.add(avg)
        self.assertEqual(avg.key, "foo")

        # aggregate stats
        self.assertEqual(avg.count, 4)
        self.assertEqual(avg.cpu_time_total, 30)
        self.assertEqual(avg.self_cpu_time_total, 30)
        self.assertEqual(avg.cuda_time_total, 0)

        # average stats
        self.assertEqual(avg.cpu_time, 7.5)
        self.assertEqual(avg.cuda_time_total, 0)

    def test_profiler_shapes(self):
        print("")
        layer1 = torch.nn.Linear(20, 30)
        layer2 = torch.nn.Linear(30, 40)
        input = torch.randn(128, 20)
        with profile(record_shapes=True, use_kineto=kineto_available()) as prof:
            layer2(layer1(input))

        print(prof.function_events)

        linear_expected_shapes = [
            [[128, 20], [30, 20], [30]],
            [[128, 30], [40, 30], [40]],
        ]

        found_indices = set()
        for event in prof.function_events:
            if event.name == "aten::linear":
                self.assertTrue(event.input_shapes in linear_expected_shapes)
                found_indices.add(linear_expected_shapes.index(event.input_shapes))
        self.assertEqual(len(found_indices), len(linear_expected_shapes))

    def test_profiler_aggregation_lstm(self):
        print("")
        rnn = torch.nn.LSTM(10, 20, 2)
        total_time_s = 0
        with profile(record_shapes=True, use_kineto=kineto_available()) as prof:
            for i in range(20):
                input = torch.randn(5, 3, 10)
                h = torch.randn(2, 3, 20)
                c = torch.randn(2, 3, 20)
                start = time.time()
                rnn(input, (h, c))
                end = time.time()
                total_time_s += end - start

        print(prof.table(
            sort_by="self_cpu_time_total", row_limit=10, header="TEST"))
        print(prof.key_averages(group_by_input_shape=True).table(
            sort_by="self_cpu_time_total", row_limit=10))
        print(prof.table(
            sort_by="self_cpu_time_total", row_limit=10, max_src_column_width=300, header="TEST", top_level_events_only=True))
        print(prof.key_averages(group_by_input_shape=True).table(
            sort_by="self_cpu_time_total", row_limit=10, top_level_events_only=True))

        total_time_us = total_time_s * 1000.0 * 1000.0  # make it us which is profiler default
        print(
            "Total time based on python measurements: ",
            _format_time(total_time_us)
        )
        print(
            "CPU time measurement python side overhead: {:.2f}%".format(
                (total_time_us / prof.self_cpu_time_total - 1.0) * 100.0
            )
        )

        if sys.platform != "win32":
            with tempfile.NamedTemporaryFile() as trace_file:
                prof.export_chrome_trace(trace_file.name)

    def test_record_function(self):
        x = torch.randn(10, 10)

        def forward(x):
            with record_function("outer"):
                y = x * 2 + 4
                with record_function("inner"):
                    y = y - 1
            y = y / 1

        forward(x)

        with profile(use_kineto=kineto_available()) as p:
            forward(x)

        events = p.function_events
        important_events = [
            'outer',
            'aten::mul',
            'aten::add',
            'inner',
            'aten::sub',
            'aten::div'
        ]
        idx = 0
        for info in events:
            if info.name == important_events[idx]:
                idx = idx + 1
            if idx == len(important_events):
                break
        self.assertEqual(idx, len(important_events))

        # We can also use record_function to decorate arbitrary function
        @record_function('my_func')
        def f(x, y):
            return x + y

        with profile(use_kineto=kineto_available()) as p:
            f(1, 2)

        self.assertTrue('my_func' in str(p))

    def test_record_function_multithreaded(self):
        rf = record_function("outer")
        rf.__enter__()
        with record_function("inner"):
            # test that exiting the record function after starting another one
            # doesn't throw.
            rf.__exit__(None, None, None)

        with record_function("inner"):
            rf.__enter__()
        # test that exiting the record function after ending another one
        # doesn't throw.
        rf.__exit__(None, None, None)


    def test_dir(self):
        x = torch.randn(10, 10)
        keys = dir(x)
        self.assertIn('shape', keys)

        # real and imag are only implemented for complex tensors.
        y = torch.randn(10, 10, dtype=torch.cfloat)
        imag_key = 'imag'
        self.assertRaises(RuntimeError, lambda: hasattr(x, imag_key))
        self.assertTrue(hasattr(y, imag_key))
        keys.remove(imag_key)

        for key in keys:
            self.assertTrue(hasattr(x, key))


    def test_inplace_on_view_saved_output(self):
        # Test an in-place operation on a view in which the in-place op saves
        # its output. Previously, this created a reference cycle.
        dealloc = [0]

        class IncrementOnDelete(object):
            def __del__(self):
                dealloc[0] += 1

        def test():
            root = torch.randn(3, 3, requires_grad=True)
            copy = root.clone()
            copy.grad_fn.register_hook(IncrementOnDelete())
            view = copy.view(9)
            torch.nn.functional.relu(view, inplace=True)

        test()
        self.assertEqual(dealloc[0], 1)

    def test_inplace_on_view_leaf_errors(self):
        # Issue #21875: Fail faster (when we try to modify the view vs. in backward())
        x = torch.zeros(1, requires_grad=True)
        y = x.view_as(x)
        with self.assertRaisesRegex(RuntimeError,
                                    "a view of a leaf Variable that "
                                    "requires grad is being used in "
                                    "an in-place operation."):
            y.add_(1)

    def test_inplace_on_view_backward(self):
        # Issue #10532: Make sure that this does not raise RuntimeError.
        net = nn.Sequential(
            nn.InstanceNorm2d(2),
            nn.ReLU(True)
        )

        x = torch.tensor([[[[1.0, 1.0]]]], requires_grad=True)
        g, = torch.autograd.grad(net(x).pow(2), [x], grad_outputs=x.new_ones(x.shape) , create_graph=True)
        torch.autograd.grad(g.sum(), [x])
        self.assertEqual(x, torch.tensor([[[[1.0, 1.0]]]]))

        # https://discuss.pytorch.org/t/freeing-buffer-strange-behavior/31955/8
        inputs = torch.ones((1, 3, 256, 256), requires_grad=True)

        tmp1 = (inputs + 1).view_as(inputs)
        tmp2 = torch.nn.functional.threshold(tmp1, 0., 0., True)
        prob_interpolated = torch.sigmoid(tmp2)

        gradients = torch.autograd.grad(outputs=prob_interpolated, inputs=inputs,
                                        grad_outputs=torch.ones(prob_interpolated.size()),
                                        create_graph=True, retain_graph=True)[0]

        gradient_penalty = gradients.sum()
        gradient_penalty.backward()

        fn = gradient_penalty.grad_fn.next_functions[0][0].next_functions[1][0]
        self.assertEqual(fn.name(), "ThresholdBackwardBackward0")

    def test_inplace_on_view_weak_grad_fn(self):
        # Issue 23502: Test that b's grad_fn is preserved.
        a = torch.arange(10.0, requires_grad=True)

        b = a.narrow(0, 0, 2).clone().view(-1)
        b.relu_()

        c = b.clone()
        del b
        gc.collect()

        s = c.sum()
        s.backward()
        self.assertEqual(s, torch.tensor(1.0))

        # Issue #21875: Fail faster (when we try to modify the view vs. in backward())
        a = torch.rand(10, requires_grad=True).narrow(0, 0, 10)
        with self.assertRaises(RuntimeError):
            b = a.relu_()

    def test_out_variant_raises_when_inputs_require_grad(self):
        a = torch.randn(2, 2, requires_grad=True)
        b = torch.randn(2, 2, requires_grad=True)
        x = torch.zeros_like(a)

        # out=... functions don't support automatic differentiation currently
        self.assertRaisesRegex(RuntimeError, 'out=', lambda: torch.mul(a, b, out=x))

        # the inputs can require grad if we're in no_grad() mode
        with torch.no_grad():
            torch.mul(a, b, out=x)
            self.assertEqual(x, a * b)

        a = torch.randn(2, 2)
        b = torch.randn(2, 2)
        x = torch.zeros(2, 2, requires_grad=True)
        # we should throw an exception if the output requires grad
        self.assertRaisesRegex(RuntimeError, 'out=', lambda: torch.mul(a, b, out=x))

    # TODO: see if this test can be OpInfo'd or moved to diagonal's test suite
    def test_diagonal_derivative_requires_grad(self):
        # test that the backward requires grad
        # we do this is because diagonal_backward uses inplace
        # operations and gradgradcheck does not catch whether
        # they works as expected (it will succeed even if
        # the gradient has requires_grad == False
        a = torch.randn(5, 6, requires_grad=True)
        b = torch.diagonal(a)**2
        c = b.sum()
        d, = torch.autograd.grad(c, a, retain_graph=True, create_graph=True)
        self.assertTrue(d.requires_grad)

    def test_anomaly_detect_nan(self):
        size = 10

        class MyFunc(Function):
            @staticmethod
            def forward(ctx, inp1, inp2, fail_0th):
                ctx.fail_0th = fail_0th
                return inp1.sum(0, keepdim=True)

            @staticmethod
            def backward(ctx, gO):
                gI = gO.clone().expand(size)
                gI[0] = 0
                gI[0] /= 0  # Generate a nan
                if ctx.fail_0th:
                    return gI, None, None
                else:
                    return None, gI, None

        inp = torch.rand(size, requires_grad=True)
        out = MyFunc.apply(inp, inp, True)
        out.backward()  # Should not fail

        inp = torch.rand(size, requires_grad=True)
        out = MyFunc.apply(inp, inp, True)
        with self.assertRaisesRegex(RuntimeError, "Function 'MyFuncBackward' returned nan values in its 0th output."):
            with warnings.catch_warnings(record=True) as w:
                with detect_anomaly():
                    out.backward()
            self.assertIn('No forward pass information', str(w[0].message))

        inp = torch.rand(size, requires_grad=True)
        with self.assertRaisesRegex(RuntimeError, "Function 'MyFuncBackward' returned nan values in its 1th output."):
            with warnings.catch_warnings(record=True) as w:
                with detect_anomaly():
                    out = MyFunc.apply(inp, inp, False)
                    out.backward()
            self.assertIn('MyFunc.apply', str(w[0].message))

    def test_calculate_shape_util(self):
        out = torch.randn(10, 5, requires_grad=True)
        grad = torch.randn(5, 10, requires_grad=True)
        out_shape, grad_shape = _calculate_shape(out, grad, False)

        assert out_shape == torch.Size([10, 5])
        assert grad_shape == torch.Size([5, 10])

        out = torch.nested.as_nested_tensor([
            torch.randn(10, 5, requires_grad=True),
            torch.randn(10, 5, requires_grad=True),
            torch.randn(10, 5, requires_grad=True)]
        )
        grad = torch.nested.as_nested_tensor([torch.randn(5, 10, requires_grad=True), torch.randn(5, 10, requires_grad=True)])
        out_shape, grad_shape = _calculate_shape(out, grad, False)

        assert torch.equal(out_shape, torch.tensor([[10, 5], [10, 5], [10, 5]]))
        assert torch.equal(grad_shape, torch.tensor([[5, 10], [5, 10]]))

    def test_nested_anomaly_detect_nan(self):
        size = 10

        class MyFunc(Function):
            @staticmethod
            def forward(ctx, inp1, fail_0th):
                ctx.fail_0th = fail_0th
                ctx.save_for_backward(inp1)
                return inp1.sum(0, keepdim=True)

            @staticmethod
            def backward(ctx, gO):
                inp, = ctx.saved_tensors
                fail_0th = ctx.fail_0th
                g = gO.clone().expand(size)
                gI = MyFunc2.apply(g * inp, g + inp, fail_0th)
                return gI, None

        class MyFunc2(Function):
            @staticmethod
            def forward(ctx, inp1, inp2, fail_0th):
                ctx.fail_0th = fail_0th
                return inp1 * 2.0 + inp2

            @staticmethod
            def backward(ctx, gO):
                fail_0th = ctx.fail_0th
                g1 = gO.clone()
                g2 = gO.clone()
                g1[0] = 0
                g2[0] = 0
                # generate a nan
                if fail_0th:
                    g1[0] /= 0
                else:
                    g2[0] /= 0
                return g1, g2, None

        inp = torch.rand(size, requires_grad=True)
        out = MyFunc.apply(inp, True)
        ginp, = torch.autograd.grad(out, (inp,), create_graph=True)
        gsum = ginp.sum()
        gsum.backward()  # should not fail

        inp = torch.rand(size, requires_grad=True)
        out = MyFunc.apply(inp, True)
        ginp, = torch.autograd.grad(out, (inp,), create_graph=True)
        gsum = ginp.sum()
        with warnings.catch_warnings(record=True) as w:
            with self.assertRaisesRegex(RuntimeError, "Function 'MyFunc2Backward' returned nan values in its 0th output."):
                with detect_anomaly():
                    gsum.backward()
        self.assertIn('No forward pass information', str(w[1].message))

        inp = torch.rand(size, requires_grad=True)
        with warnings.catch_warnings(record=True) as w:
            with self.assertRaisesRegex(RuntimeError, "Function 'MyFunc2Backward' returned nan values in its 1th output."):
                with detect_anomaly():
                    out = MyFunc.apply(inp, False)
                    ginp, = torch.autograd.grad(out, (inp,), create_graph=True)
                    gsum = ginp.sum()
                    gsum.backward()
        self.assertIn('MyFunc2.apply', str(w[1].message))
        self.assertIn('MyFunc.apply', str(w[2].message))

    def test_anomaly_grad_warnings(self):
        # PyTorch won't throw warnings if there is an error
        # but we'd want to at least see them in stderr

        class StdErrDiverter:
            def __enter__(self):
                self.stderr_orig = sys.stderr
                self.stderr_new = io.StringIO()
                sys.stderr = self.stderr_new
                return self

            def __exit__(self, *args):
                self.captured = self.stderr_new.getvalue()
                sys.stderr = self.stderr_orig


        # if the warnings don't throw, they will be handled as regular warnings
        with self.assertRaisesRegex(RuntimeError,
                                    "one of the variables needed for gradient computation has been "
                                    "modified by an inplace operation"):
            with warnings.catch_warnings(record=True) as w:
                with detect_anomaly():
                    a = torch.randn(5, requires_grad=True)
                    d1 = a + 1
                    d2 = d1 ** 2
                    d1 += 1
                    torch.autograd.grad(d2.sum(), a)

        self.assertEqual(len(w), 2)
        self.assertIn('Anomaly Detection has been enabled', str(w[0].message))
        self.assertIn('Error detected in PowBackward0', str(w[1].message))

        # if the warning throws, it will be printed to sys.stderr
        with self.assertRaisesRegex(RuntimeError,
                                    "one of the variables needed for gradient computation has been "
                                    "modified by an inplace operation"):
            with warnings.catch_warnings(record=True) as w:
                with detect_anomaly():
                    warnings.simplefilter("error")
                    with StdErrDiverter() as s:
                        a = torch.randn(5, requires_grad=True)
                        d1 = a + 1
                        d2 = d1 ** 2
                        d1 += 1
                        torch.autograd.grad(d2.sum(), a)

        self.assertEqual(len(w), 1)
        self.assertIn('Anomaly Detection has been enabled', str(w[0].message))
        self.assertIn('Error detected in PowBackward0', s.captured)

    def test_anomaly_assign_parent_cleanup(self):
        # Test that python objects created are properly cleaned up when assign_parent is called

        def get_ref():
            # we use torch.exp here but any function that will construct a new node in its
            # backward call in grad mode will work
            x = torch.randn(2, 2, requires_grad=True)
            t = x.exp()

            # ExpBackward calls mul, creating the MulBackward node when create_graph=True.
            # In anomaly mode, a PyObject referencing MulBackward's "parent" ExpBackward is added to
            # MulBackward's anomaly metadata dict, creating the following reference chain:
            #
            # grad -> MulBackward -> PyObject -> ExpBackward
            #
            with detect_anomaly():
                grad = torch.autograd.grad(t, x, torch.ones_like(t), create_graph=True)

            # We add a weak reference to a new Foo object, which we insert into ExpBackward's metadata dict
            #
            # (PyObject) -> ExpBackward -> dict -> *Foo*
            #            t ----^        WeakRef ---^
            #
            # We want to test that when grad goes out of scope at the end of this function that PyObject is destroyed
            # We can test this by seeing whether Foo is not kept alive once t is destroyed
            class Foo(object):
                pass
            my_obj = Foo()
            meta_dict = t.grad_fn.metadata
            meta_dict[0] = my_obj
            ref = weakref.ref(my_obj)
            return t, ref

        t, ref = get_ref()
        self.assertIsNotNone(ref())
        del t
        self.assertIsNone(ref())

    def test_nested_anomaly_printstack_cleanup(self):
        # Test if metadata dict PyObject is properly destroyed
        def get_ref():
            # This is similar to the construction in test_anomaly_assign_parent_cleanup:
            #
            # MyFuncBackward2 -> PyObject -> MyFuncBackward -> dict -> Foo
            #                               out ---^         WeakRef ---^
            #
            # We want to check that Foo is still properly destroyed even when MyFunc2Backward's
            # AnomalyMetadata calls printstack, which does some python object manipulation.
            #
            # You might be wondering why we still have to test_anomaly_assign_parent_cleanup,
            # since if PyObject is not destroyed here, wouldn't this test would detect that also?
            # The answer is that custom function's PyObject (THPFunction) actually only hold
            # a weak reference to the c++ node!
            class MyFunc(Function):
                @staticmethod
                def forward(ctx, x):
                    ctx.save_for_backward(x)
                    return x

                @staticmethod
                def backward(ctx, gO):
                    x, = ctx.saved_tensors
                    return MyFunc2.apply(x)

            class MyFunc2(Function):
                @staticmethod
                def forward(ctx, x):
                    return x

                @staticmethod
                def backward(ctx, gO):
                    return gO + float("NaN")

            inp = torch.rand(1, requires_grad=True)
            out = MyFunc.apply(inp)
            ginp, = torch.autograd.grad(out, (inp,), create_graph=True)

            with warnings.catch_warnings(record=True) as w:
                with self.assertRaisesRegex(RuntimeError, "Function 'MyFunc2Backward' returned nan values in its 0th output."):
                    with detect_anomaly():
                        ginp.backward()

            class Foo(object):
                pass
            my_obj = Foo()
            meta_dict = out.grad_fn.metadata
            meta_dict[0] = my_obj
            ref = weakref.ref(my_obj)
            return out, ref

        t, ref = get_ref()
        self.assertIsNotNone(ref())
        del t
        self.assertIsNone(ref())

    def test_anomaly_mode_no_check_nan(self):
        class MyFunc(torch.autograd.Function):
            @staticmethod
            def forward(ctx, inp):
                return inp.clone()

            @staticmethod
            def backward(ctx, gO):
                return torch.tensor(float("nan")).expand(10, 10)

        def run_fn(a):
            out = MyFunc.apply(a)
            return out.sum()

        with warnings.catch_warnings(record=True) as w:
            with torch.autograd.detect_anomaly(check_nan=False):
                inp = torch.rand(10, 10, requires_grad=True)
                out = run_fn(inp)
                out.backward(retain_graph=True)

                with torch.autograd.detect_anomaly(check_nan=True):
                    with self.assertRaisesRegex(RuntimeError, "Function 'MyFuncBackward' returned nan values in its 0th output."):
                        out.backward(retain_graph=True)

                out.backward()

    # TODO: update these tests to use the linalg module and move to test_linalg.py
    @skipIfNoLapack
    def test_symeig_no_eigenvectors(self):
        A = torch.tensor([[1., 2.], [2., 4.]], dtype=torch.float32, requires_grad=True)
        w, v = torch.symeig(A, eigenvectors=False)
        with self.assertRaisesRegex(RuntimeError, 'is not differentiable'):
            torch.autograd.backward([w, v], [torch.ones_like(w), torch.ones_like(v)])

    def test_no_grad_copy(self):
        # create autograd function that saves grad pointer as class static
        class MyFunc(Function):
            static_grad_ptr = None

            @staticmethod
            def forward(ctx, inp1, inp2):
                return inp1 + inp2

            @staticmethod
            def backward(ctx, grad):
                MyFunc.static_grad_ptr = grad.data_ptr()
                return grad, grad

        class NonContGradFunc(Function):
            @staticmethod
            def forward(ctx, inp1):
                ctx.size = inp1.size()
                return torch.tensor([1.])

            @staticmethod
            def backward(ctx, grad):
                return torch.ones(1).expand(ctx.size)

        a = torch.randn(5, 6, requires_grad=True)
        b = torch.randn(5, 6, requires_grad=True)
        # non-contiguous grad should be copied
        NonContGradFunc.apply(MyFunc.apply(a, b)).backward()
        self.assertFalse(a.grad.data_ptr() == MyFunc.static_grad_ptr)
        self.assertFalse(b.grad.data_ptr() == MyFunc.static_grad_ptr)
        # test case that should trigger no copy for one of a,b
        a.grad = b.grad = None
        MyFunc.apply(a, b)[1][0].backward()
        p_g = MyFunc.static_grad_ptr
        p_a = a.grad.data_ptr()
        p_b = b.grad.data_ptr()
        # check a,b uses different grad buffer
        self.assertFalse(p_a == p_b)
        # check one of them is using the computed buffer
        self.assertTrue(p_a == p_g or p_b == p_g)

    def test_no_grad_copy_sparse(self):
        # create autograd function that saves grad pointer as class static
        class MyFunc(Function):
            static_grad_ptr = None

            @staticmethod
            def forward(ctx, inp1, inp2):
                return inp1 + inp2

            @staticmethod
            def backward(ctx, grad):
                MyFunc.static_grad_ptr = grad._values().data_ptr()
                return grad, grad

        class NonContGradFunc(Function):
            static_grad_ptr = None

            @staticmethod
            def forward(ctx, inp1, inp2):
                return inp1 + inp2

            @staticmethod
            def backward(ctx, grad):
                # Create a sparse tensor with non-contigous indices and values
                # and return as grad.
                v = torch.rand(1, 3)
                i = torch.ones(1, 1, dtype=torch.long)
                nv = v.expand(8, 3)
                ni = i.expand(1, 8)
                ngrad = torch.sparse.FloatTensor(ni, nv, torch.Size([10, 3]))
                NonContGradFunc.static_grad_ptr = ngrad._values().data_ptr()
                return ngrad, ngrad

        a = torch.randn(10, 3, requires_grad=True)
        b = torch.randn(10, 3, requires_grad=True)
        input = torch.tensor([1, 2, 4, 5, 4, 3, 2, 9])
        offsets = torch.tensor([0, 4])
        import torch.nn.functional as F

        # test case that should trigger no copy for one of a,b
        emb_matrix = MyFunc.apply(a, b)
        loss = F.embedding_bag(emb_matrix, input, offsets, sparse=True).sum()
        loss.backward(retain_graph=True)
        p_g = MyFunc.static_grad_ptr
        p_a = a.grad._values().data_ptr()
        p_b = b.grad._values().data_ptr()
        # check a,b uses different grad buffer
        self.assertFalse(p_a == p_b)
        # check one of them is using the computed buffer
        self.assertTrue(p_a == p_g or p_b == p_g)

        # Run backwards multiple times to ensure accumulation works.
        for i in range(10):
            loss.backward(retain_graph=True)

        # non-contiguous indices and value, we should trigger a copy.
        a.grad = b.grad = None
        emb_matrix = NonContGradFunc.apply(a, b)
        loss = F.embedding_bag(emb_matrix, input, offsets, sparse=True).sum()
        loss.backward(retain_graph=True)
        p_g = NonContGradFunc.static_grad_ptr
        p_a = a.grad._values().data_ptr()
        p_b = b.grad._values().data_ptr()
        # check a,b uses different grad buffer
        self.assertFalse(p_a == p_b)
        # Verify we cloned both grads.
        self.assertFalse(p_a == p_g)
        self.assertFalse(p_b == p_g)

        # Run backwards multiple times to ensure accumulation works.
        for i in range(10):
            loss.backward(retain_graph=True)

    def test_gradcheck_single_input(self):
        def check(fast_mode):
            def f(inp):
                return inp.mul(5)

            gradcheck(f, torch.rand(10, dtype=torch.float64, requires_grad=True), fast_mode=fast_mode)
            gradgradcheck(f, torch.rand(10, dtype=torch.float64, requires_grad=True), fast_mode=fast_mode)
        check(fast_mode=True)
        check(fast_mode=False)

    def test_gradcheck_sparse_input(self):
        def check(fast_mode):
            def fn(sparse):
                return torch.sparse.sum(sparse)

            gradcheck(fn, torch.rand(10, dtype=torch.double).to_sparse().requires_grad_(True), check_sparse_nnz=True,
                      check_batched_grad=False, fast_mode=fast_mode)
            with self.assertRaisesRegex(RuntimeError, 'gradcheck expects all tensor inputs are dense'):
                gradcheck(fn, torch.rand(10, dtype=torch.double).to_sparse().requires_grad_(True), check_sparse_nnz=False,
                          check_batched_grad=False, fast_mode=fast_mode)
        check(fast_mode=True)
        check(fast_mode=False)

    @unittest.expectedFailure
    def test_gradcheck_sparse_csr_input(self):
        def check(fast_mode):
            def fn(sparse_csr):
                return torch.clone(sparse_csr).to_dense()

            # Fails because gradcheck can't work with sparse csr inputs yet
            gradcheck(fn, torch.rand(2, 2, dtype=torch.double).to_sparse_csr().requires_grad_(True), check_sparse_nnz=True,
                      check_batched_grad=False, fast_mode=fast_mode)

            with self.assertRaisesRegex(RuntimeError, 'gradcheck expects all tensor inputs are dense'):
                gradcheck(fn, torch.rand(2, 2, dtype=torch.double).to_sparse_csr().requires_grad_(True), check_sparse_nnz=False,
                          check_batched_grad=False, fast_mode=fast_mode)
        # check(fast_mode=True) # Segmentation fault
        check(fast_mode=False)

    def test_gradcheck_nondeterministic(self):
        class NonDetFunc(Function):
            @staticmethod
            def forward(ctx, x, jitter=0.0):
                ctx._jitter = jitter
                return x

            @staticmethod
            def backward(ctx, grad_out):
                return NonDetFunc.apply(grad_out, ctx._jitter) * (1 + torch.rand_like(grad_out) * ctx._jitter), None

        def check(fast_mode):
            inp = torch.randn(5, 5, dtype=torch.double, requires_grad=True)
            gradcheck(lambda x: NonDetFunc.apply(x, 0.0), inp, check_batched_grad=False, fast_mode=fast_mode)
            with self.assertRaisesRegex(RuntimeError, 'Backward is not reentrant'):
                gradcheck(lambda x: NonDetFunc.apply(x, 1e-6), inp, check_batched_grad=False, fast_mode=fast_mode)
            with self.assertRaisesRegex(RuntimeError, 'Backward is not reentrant'):
                gradgradcheck(lambda x: NonDetFunc.apply(x, 1e-12), inp, check_batched_grad=False, fast_mode=fast_mode)
            gradcheck(lambda x: NonDetFunc.apply(x, 0.0), inp, nondet_tol=1e-5, check_batched_grad=False,
                      fast_mode=fast_mode)
            gradcheck(lambda x: NonDetFunc.apply(x, 1e-6), inp, nondet_tol=1e-5, check_batched_grad=False,
                      fast_mode=fast_mode)
            gradgradcheck(lambda x: NonDetFunc.apply(x, 1e-12), inp, nondet_tol=1e-5, check_batched_grad=False,
                          fast_mode=fast_mode)
        check(fast_mode=True)
        check(fast_mode=False)

    def test_gradcheck_validates_inputs(self):
        def check(fast_mode):
            # when inputs are not dense, but check_sparse_nnz is false
            x = torch.rand(10, requires_grad=True).to_sparse()
            with self.assertRaisesRegex(RuntimeError, 'dense when check_sparse_nnz is set to False.'):
                gradcheck(lambda x: x.to_dense(), (x,), check_sparse_nnz=False, check_batched_grad=False,
                          fast_mode=fast_mode)
            self.assertFalse(gradcheck(lambda x: x.to_dense(), (x,), check_sparse_nnz=False,
                                       check_batched_grad=False, raise_exception=False, fast_mode=fast_mode))

            # when none of the inputs require grad (always raises even if raise_exception=False)
            x = torch.rand(10, requires_grad=False)
            with self.assertRaisesRegex(ValueError, 'at least one input tensor to require gradient'):
                gradcheck(lambda x: x, (x,), raise_exception=False, fast_mode=fast_mode)

            # (warning) when inputs are not double precision
            x = torch.ones(1, dtype=torch.float32, requires_grad=True)
            with self.assertWarnsRegex(UserWarning, "Input #0 requires gradient and is not a double precision"):
                self.assertTrue(gradcheck(lambda x: x, (x,), atol=1e-1, fast_mode=fast_mode))

            # when layout is not mkldnn(aka has strides) and input has a dimension with stride 0. (always raises
            # even if raise_exception=False)
            x = torch.ones(1, dtype=torch.float64, requires_grad=True)
            x = x.expand((2, 2))
            with self.assertRaisesRegex(RuntimeError, 'The 0th input has a dimension with stride 0'):
                gradcheck(lambda x: x, (x,), raise_exception=False, fast_mode=fast_mode)

        check(fast_mode=True)
        check(fast_mode=False)

    @unittest.skipIf(not torch._C.has_mkldnn, "MKL-DNN build is disabled")
    def test_gradcheck_validates_input_mkldnn(self):
        # when mkldnn inputs, forward mode testing is not allowed
        # Update tolerances below to make sure the gradient match even in single precision floats
        # Use the warning assert to hide the float32 warning
        x = torch.ones(1).to_mkldnn().requires_grad_()
        with self.assertWarnsRegex(UserWarning, "Input #0 requires gradient and is not a double precision"):
            with self.assertRaisesRegex(ValueError, 'MKLDNN inputs are not support for forward AD gradcheck.'):
                gradcheck(lambda x: x.to_dense(), (x,), raise_exception=False, fast_mode=False, check_forward_ad=True,
                          atol=1e-1, rtol=1e-1)

        with self.assertWarnsRegex(UserWarning, "Input #0 requires gradient and is not a double precision"):
            with self.assertRaisesRegex(ValueError, 'MKLDNN inputs are not support for forward AD gradcheck.'):
                gradcheck(lambda x: x.to_dense(), (x,), raise_exception=False, fast_mode=True, check_forward_ad=True,
                          atol=1e-1, rtol=1e-1)

    @unittest.skipIf(not torch._C.has_mkldnn, "MKL-DNN build is disabled")
    def test_gradcheck_test_outputs(self):
        def check(fast_mode):
            # when sparse outputs (always raise even if raise_exception=False)
            x = torch.rand(10, requires_grad=True).to_sparse()
            with self.assertRaisesRegex(ValueError, 'Sparse output is not supported at gradcheck yet'):
                gradcheck(lambda x: x, (x,), check_sparse_nnz=True, check_batched_grad=False, raise_exception=False,
                          fast_mode=fast_mode)

            # when mkldnn outputs (always raise even if raise_exception=False)
            root = torch.randn(4, 5, dtype=torch.float32, requires_grad=True)
            with self.assertRaisesRegex(ValueError, 'MKLDNN output is not supported at gradcheck yet'):
                gradcheck(lambda x: x.to_mkldnn(), (root,), check_batched_grad=False, raise_exception=False, fast_mode=fast_mode)
        check(fast_mode=True)
        check(fast_mode=False)

    def test_gradcheck_check_no_differentiable_outputs(self):
        def check(fast_mode):
            # When none of the outputs are differentiable, but numerical gradient is not zero
            x = torch.ones((1,), requires_grad=True)
            with self.assertRaisesRegex(RuntimeError, 'Numerical gradient for function expected to be zero'):
                gradcheck(lambda x: torch.tensor([x]), x)
            self.assertFalse(gradcheck(lambda x: torch.tensor([x]), x, raise_exception=False, fast_mode=fast_mode))

            # succeed when no outputs at all
            self.assertTrue(gradcheck(lambda x: (), (x,), fast_mode=fast_mode))
        check(fast_mode=True)
        check(fast_mode=False)

    def test_gradcheck_check_batched_grad(self):
        def check(fast_mode):
            x = torch.rand(10, dtype=torch.double, requires_grad=True).to_sparse()
            # runtime error while compute batched grad (print big error)
            with self.assertRaisesRegex(RuntimeError, 'gradcheck or gradgradcheck failed while testing batched gradient'):
                gradcheck(lambda x: x.to_dense(), (x,), check_sparse_nnz=True, check_batched_grad=True, fast_mode=fast_mode)
            self.assertFalse(gradcheck(lambda x: x.to_dense(), (x,), check_sparse_nnz=True, check_batched_grad=True,
                                       raise_exception=False, fast_mode=fast_mode))
        check(fast_mode=True)
        check(fast_mode=False)

    def test_gradcheck_backward_mul_by_grad_output(self):
        # when grad_input is sparse and has incorrect sparse_dim/dense_dim
        def check(fast_mode):
            def fn(x):
                def hook(grad):
                    if grad is not None:
                        return grad.to_dense().to_sparse(1)
                    return grad
                y = x.clone()
                y.register_hook(hook)
                return y.to_dense()
            x = torch.ones((2, 2), dtype=torch.double, requires_grad=True).to_sparse()
            with self.assertRaisesRegex(RuntimeError, 'grad is sparse tensor, but has incorrect sparse_dim'):
                gradcheck(fn, (x,), atol=1e-1, check_sparse_nnz=True, check_batched_grad=False, fast_mode=fast_mode)
            self.assertFalse(gradcheck(fn, (x,), atol=1e-1, check_sparse_nnz=True, check_batched_grad=False,
                                       raise_exception=False, fast_mode=fast_mode))

            # when backward not multiplied by grad_output (non-sparse case)
            def fn2(x):
                y = x.clone()
                y.register_hook(lambda x: x + 1e-2)
                return y
            x = torch.ones(1, dtype=torch.double, requires_grad=True)
            with self.assertRaisesRegex(RuntimeError, 'backward not multiplied by grad_output'):
                gradcheck(fn2, (x,), atol=1e-1, fast_mode=fast_mode)
            self.assertFalse(gradcheck(fn2, (x,), atol=1e-1, raise_exception=False, fast_mode=fast_mode))

            # when backward not multiplied by grad_output (sparse case)
            def fn3(x):
                y = x.clone().to_dense()
                y.register_hook(lambda x: x + 1e-2)
                return y
            x = torch.ones(1, dtype=torch.double, requires_grad=True).to_sparse()
            with self.assertRaisesRegex(RuntimeError, 'backward not multiplied by grad_output'):
                gradcheck(fn3, (x,), atol=1e-1, check_sparse_nnz=True, check_batched_grad=False, fast_mode=fast_mode)
            self.assertFalse(gradcheck(fn3, (x,), atol=1e-1, check_sparse_nnz=True, check_batched_grad=False,
                                       raise_exception=False, fast_mode=fast_mode))

            # when layout of grad_input is not the same as input
            class Test(Function):
                @staticmethod
                def forward(ctx, x):
                    return x

                @staticmethod
                def backward(ctx, x):
                    return x.to_sparse()
            x = torch.ones(1, dtype=torch.double, requires_grad=True)
            with self.assertRaisesRegex(RuntimeError, 'grad is incorrect layout'):
                gradcheck(Test.apply, (x,), check_batched_grad=False, fast_mode=fast_mode)
            self.assertFalse(gradcheck(Test.apply, (x,), check_batched_grad=False, raise_exception=False, fast_mode=fast_mode))
        check(fast_mode=True)
        check(fast_mode=False)

    def test_gradcheck_undefined_grad(self):
        def check(fast_mode):
            # when encounter runtime error while running backward
            def fn(x):
                def hook(x):
                    if x is None:
                        raise RuntimeError("x is undefined")
                y = x.clone()
                y.register_hook(hook)
                return y
            x = torch.ones(1, dtype=torch.double, requires_grad=True)
            with self.assertWarnsRegex(UserWarning, "Backwards compatibility: New undefined gradient support checking feature"):
                with self.assertRaisesRegex(RuntimeError, 'Expected backward function to handle undefined output grads'):
                    gradcheck(fn, (x,), fast_mode=fast_mode)
                self.assertFalse(gradcheck(fn, (x,), raise_exception=False, fast_mode=fast_mode))
        check(fast_mode=True)
        check(fast_mode=False)

    def test_gradcheck_jacobian_mismatch(self):
        def check(fast_mode):
            def fn(x):  # R -> R, C -> C
                y = x.clone()
                y.register_hook(lambda x: x + 1e-2)
                return y
            x = torch.ones(2, 2, requires_grad=True)
            with self.assertRaisesRegex(RuntimeError, 'Jacobian mismatch for output 0 with respect to input 0'):
                gradcheck(fn, (x,), fast_mode=fast_mode)
            self.assertFalse(gradcheck(fn, (x,), raise_exception=False, fast_mode=fast_mode))

            x_c = torch.ones(2, 2, requires_grad=True, dtype=torch.complex128)
            with self.assertRaisesRegex(RuntimeError, 'While considering the imaginary part of complex outputs only'):
                gradcheck(fn, (x_c,), fast_mode=False)
            self.assertFalse(gradcheck(fn, (x_c,), raise_exception=False, fast_mode=False))

            def fn2(x):  # R -> C
                y = torch.complex(x, x)
                y.register_hook(lambda x: x + 1e-2)
                return y
            x = torch.ones(2, 2, requires_grad=True)
            with self.assertRaisesRegex(RuntimeError, 'While considering the imaginary part of complex outputs only'):
                gradcheck(fn2, (x,), fast_mode=False)
            self.assertFalse(gradcheck(fn2, (x,), raise_exception=False, fast_mode=False))

            def fn3(x):  # C -> R
                y = torch.real(x)
                y.register_hook(lambda x: x + 1e-2)
                return y
            with self.assertRaisesRegex(RuntimeError, 'Jacobian mismatch for output 0 with respect to input 0'):
                gradcheck(fn3, (x_c,), fast_mode=False)
            self.assertFalse(gradcheck(fn3, (x_c,), raise_exception=False, fast_mode=False))
        check(fast_mode=True)
        check(fast_mode=False)

    def test_gradcheck_dense_and_sparse_inputs(self):
        def check(fast_mode):
            def fn(x, y):
                return x * y.coalesce().to_dense()
            a = torch.rand(2, 2, dtype=torch.double, requires_grad=True)
            b = torch.rand(2, 2, dtype=torch.double,).to_sparse().requires_grad_(True)
            self.assertTrue(gradcheck(fn, (a, b), check_sparse_nnz=True, check_batched_grad=False, fast_mode=fast_mode))
        check(fast_mode=True)
        check(fast_mode=False)

    @unittest.skipIf(not torch._C.has_mkldnn, "MKL-DNN build is disabled")
    def test_gradcheck_multiple_mkldnn_inputs(self):
        def check(fast_mode):
            def fn(x, y):
                return x + y.to_dense()
            a = torch.rand(10, requires_grad=True)
            b = torch.rand(10, dtype=torch.float32).to_mkldnn().requires_grad_(True)
            self.assertTrue(gradcheck(fn, (a, b), atol=1e-1, check_batched_grad=False, fast_mode=fast_mode))

            def fn2(x, y):
                return x.to_dense() + y.to_dense()
            c = torch.rand(10, dtype=torch.float32).to_mkldnn().requires_grad_(True)
            self.assertTrue(gradcheck(fn, (a, c), atol=1e-1, check_batched_grad=False, fast_mode=fast_mode))
        check(fast_mode=True)
        check(fast_mode=False)

    def test_gradcheck_output_shape_or_dtype_depend_on_values(self):
        def check(fast_mode):
            def fn(x):
                if torch.all(x >= 1):
                    return torch.cat([x, x])
                else:
                    return x
            a = torch.ones(1, dtype=torch.double, requires_grad=True)
            with self.assertRaisesRegex(AssertionError, 'return outputs with the same shape when inputs are perturbed'):
                self.assertTrue(gradcheck(fn, (a,), fast_mode=fast_mode))

            def fn2(x):
                if torch.all(x >= 1):
                    return x.to(torch.float32)
                else:
                    return x
            with self.assertRaisesRegex(AssertionError, 'return outputs with the same dtype when inputs are perturbed'):
                self.assertTrue(gradcheck(fn2, (a,), fast_mode=fast_mode))
        check(fast_mode=True)
        check(fast_mode=False)

    def test_gradcheck_complex_non_complex_outputs(self):
        def fn(x, y):
            z = torch.complex(x, y)
            return z, x + 1
        a = torch.ones(2, 2, requires_grad=True, dtype=torch.float64)
        b = torch.ones(2, 2, requires_grad=True, dtype=torch.float64)
        self.assertTrue(gradcheck(fn, (a, b)))

        def fn2(z):
            return z, torch.real(z)
        c = torch.ones(2, 2, requires_grad=True, dtype=torch.complex128)
        self.assertTrue(gradcheck(fn2, (c)))

    def test_gradcheck_get_numerical_jacobian(self):
        # get_numerical_jacobian is deprecated and no longer used internally by gradcheck
        from torch.autograd.gradcheck import get_numerical_jacobian

        def fn(inputs):
            # get_numerical_jacobian requires fn to take inputs as a tuple
            # and returns the jacobian wrt the first output
            x = inputs[0]
            y = inputs[1]
            return 2 * x + y, x + 2 * y
        a = torch.rand(2, 2, requires_grad=True, dtype=torch.float64)
        b = torch.rand(2, 2, requires_grad=True, dtype=torch.float64)

        with self.assertWarnsRegex(UserWarning, "get_numerical_jacobian was part of PyTorch's private API"):
            jacobian = get_numerical_jacobian(fn, (a, b), target=a, eps=1e-6)
        self.assertEqual(jacobian[0], 2 * torch.eye(4, dtype=torch.double))

        with self.assertWarnsRegex(UserWarning, "get_numerical_jacobian was part of PyTorch's private API"):
            jacobian = get_numerical_jacobian(fn, (a, b), eps=1e-6)
        self.assertEqual(jacobian[0], 2 * torch.eye(4, dtype=torch.double))
        self.assertEqual(jacobian[1], 1 * torch.eye(4, dtype=torch.double))

        with self.assertRaisesRegex(ValueError, "Expected grad_out to be 1.0"):
            jacobian = get_numerical_jacobian(fn, (a, b), eps=1e-6, grad_out=2.0)

    def test_gradcheck_get_analytical_jacobian(self):
        from torch.autograd.gradcheck import get_analytical_jacobian

        def fn(x, y):
            return 2 * x + y, x + 2 * y

        a = torch.rand(2, 2, requires_grad=True, dtype=torch.float64)
        b = torch.rand(2, 2, requires_grad=True, dtype=torch.float64)

        outputs = fn(a, b)
        with self.assertWarnsRegex(UserWarning, "get_analytical_jacobian was part of PyTorch's private API"):
            jacobians, reentrant, correct_grad_sizes, correct_grad_types = get_analytical_jacobian((a, b), outputs[0])
        self.assertEqual(jacobians[0], 2 * torch.eye(4, dtype=torch.double))
        self.assertEqual(jacobians[1], 1 * torch.eye(4, dtype=torch.double))
        self.assertTrue(reentrant)

        class NonDetFunc(Function):
            @staticmethod
            def forward(ctx, x, jitter=0.0):
                ctx._jitter = jitter
                return x

            @staticmethod
            def backward(ctx, grad_out):
                return NonDetFunc.apply(grad_out, ctx._jitter) * (1 + torch.rand_like(grad_out) * ctx._jitter), None

        outputs = NonDetFunc.apply(a, 1e-6)
        with self.assertWarnsRegex(UserWarning, "get_analytical_jacobian was part of PyTorch's private API"):
            jacobians, reentrant, correct_grad_sizes, correct_grad_types = get_analytical_jacobian((a,), outputs)
        self.assertFalse(reentrant)

        with self.assertRaisesRegex(ValueError, "Expected grad_out to be 1.0"):
            jacobians, _, _, _ = get_analytical_jacobian((a,), outputs, grad_out=2.0)

    def test_gradcheck_custom_error(self):
        from torch.autograd.gradcheck import GradcheckError

        def check(fast_mode):
            def fn(x):
                y = x.clone()
                y.register_hook(lambda x: x + 1e-2)
                return y
            x = torch.ones(2, 2, requires_grad=True)
            with self.assertRaisesRegex(GradcheckError, 'Jacobian mismatch for output 0 with respect to input 0'):
                gradcheck(fn, (x,), fast_mode=fast_mode)
            with self.assertRaisesRegex(RuntimeError, 'Jacobian mismatch for output 0 with respect to input 0'):
                gradcheck(fn, (x,), fast_mode=fast_mode)
            self.assertFalse(gradcheck(fn, (x,), raise_exception=False, fast_mode=fast_mode))

            def fn2(x):
                raise RuntimeError("Not a GradcheckError!")
            # Checks that when raise_exception=False, non-GradcheckErrors are not caught by gradcheck
            with self.assertRaisesRegex(RuntimeError, "Not a GradcheckError!"):
                gradcheck(fn2, (x,), fast_mode=fast_mode, raise_exception=False)

        check(fast_mode=True)
        check(fast_mode=False)

    def test_gradcheck_forward_ad(self):
        def fn(x, y):
            return x + y, y

        def bad_fn(x, y):
            # Hacky way to check if we're currently inside a forward ad level
            is_running_forward_ad = fwAD._current_level >= 0

            if is_running_forward_ad:
                y_p, y_d = fwAD.unpack_dual(y)
                y = fwAD.make_dual(y_p, y_d * 1.1)

            return x + y, y

        err_msg = "Jacobian computed with forward mode mismatch for output 0 with respect to input 1"

        for fast_mode in [True, False]:
            # Test for all inputs and outputs being real
            x = torch.rand(2, dtype=torch.double, requires_grad=True)
            y = torch.rand(2, dtype=torch.double, requires_grad=True)

            gradcheck(fn, (x, y), check_forward_ad=True, fast_mode=fast_mode)
            with self.assertRaisesRegex(RuntimeError, err_msg):
                gradcheck(bad_fn, (x, y), check_forward_ad=True, fast_mode=fast_mode)

            def basic_mul(x):
                return torch.view_as_real(torch.resolve_conj(x * 1j))
            gradcheck(basic_mul, x, check_forward_ad=True, fast_mode=fast_mode)

            # Test for one input and one output being complex
            x = torch.rand(2, dtype=torch.cdouble, requires_grad=True)

            gradcheck(fn, (x, y), check_forward_ad=True, fast_mode=fast_mode)
            with self.assertRaisesRegex(RuntimeError, err_msg):
                gradcheck(bad_fn, (x, y), check_forward_ad=True, fast_mode=fast_mode)

            # Test for all inputs and outputs being complex
            y = torch.rand(2, dtype=torch.cdouble, requires_grad=True)

            gradcheck(fn, (x, y), check_forward_ad=True, fast_mode=fast_mode)
            with self.assertRaisesRegex(RuntimeError, err_msg):
                gradcheck(bad_fn, (x, y), check_forward_ad=True, fast_mode=fast_mode)

    def test_gradcheck_forward_ad_runs_with_no_requires_grad(self):
        # Currently requires_grad is used as a easy way for gradcheck to know
        # which inputs of the function are meant to be differentiable
        # This test checks that when the inputs are passed to the function they should not have
        # requires_grad=True even though they may have requires_grad=True when passed
        # to gradcheck
        class UserFn(Function):
            @staticmethod
            def forward(ctx, x, y):
                if fwAD._current_level >= 0:
                    self.assertFalse(x.requires_grad)
                    self.assertFalse(y.requires_grad)
                return x.clone(), y.clone()

            @staticmethod
            def jvp(ctx, x_t, y_t):
                return x_t, y_t

        x = torch.rand(2, dtype=torch.double, requires_grad=True)
        y = torch.rand(2, dtype=torch.double, requires_grad=True)

        gradcheck(UserFn.apply, (x, y), check_forward_ad=True, check_undefined_grad=False, check_backward_ad=False,
                  check_batched_grad=False, check_batched_forward_grad=False)

        gradcheck(UserFn.apply, (x, y), check_forward_ad=True, check_undefined_grad=True, check_backward_ad=False,
                  check_batched_grad=False, check_batched_forward_grad=False)

        gradcheck(UserFn.apply, (x, y), check_forward_ad=True, check_undefined_grad=True, check_backward_ad=False,
                  check_batched_grad=False, check_batched_forward_grad=True)

        x = torch.rand(2, dtype=torch.double, requires_grad=True)
        y = torch.rand(2, dtype=torch.double, requires_grad=False)
        gradcheck(UserFn.apply, (x, y), check_forward_ad=True, check_undefined_grad=True, check_backward_ad=False,
                  check_batched_grad=False, check_batched_forward_grad=True)

    def test_gradcheck_forward_ad_respects_requires_grad(self):
        # Currently requires_grad is used as a easy way for gradcheck to know
        # which inputs of the function are meant to be differentiable
        jvp_count = [0]

        class UserFn(Function):
            @staticmethod
            def forward(ctx, x, y):
                return x.clone(), y.clone()

            @staticmethod
            def jvp(ctx, x_t, y_t):
                jvp_count[0] += 1
                return x_t, y_t

        # NB: In slow gradcheck we need to loop through numel times so use numel = 1 to ensure
        #     that fast and slow have the same counts
        x = torch.rand(1, dtype=torch.double, requires_grad=True)
        y = torch.rand(1, dtype=torch.double, requires_grad=True)
        gradcheck(UserFn.apply, (x, y), check_forward_ad=True, check_undefined_grad=False, check_backward_ad=False,
                  check_batched_grad=False, check_batched_forward_grad=False)
        self.assertEqual(jvp_count[0], 2)  # (2) once per input
        jvp_count = [0]

        gradcheck(UserFn.apply, (x, y), check_forward_ad=True, check_undefined_grad=True, check_backward_ad=False,
                  check_batched_grad=False, check_batched_forward_grad=False)
        self.assertEqual(jvp_count[0], 6)  # (+4): (once with normal ZT (+1), once with efficient ZT (+1)) for each input (x2)
        jvp_count = [0]

        gradcheck(UserFn.apply, (x, y), check_forward_ad=True, check_undefined_grad=True, check_backward_ad=False,
                  check_batched_grad=False, check_batched_forward_grad=True)
        self.assertEqual(jvp_count[0], 12)  # (+6): (compute batch of 2 with vmap (+1), with a loop (+2)) for each input (x2)
        jvp_count = [0]

        # Repeat the previous test except we mark one input with requires_grad=False
        # NB: _test_undefined_forward_mode is only (+1), when function has single differentiable input, not (+2)!
        #     Otherwise, other counts are halved.
        x = torch.rand(1, dtype=torch.double, requires_grad=True)
        y = torch.rand(1, dtype=torch.double, requires_grad=False)
        gradcheck(UserFn.apply, (x, y), check_forward_ad=True, check_undefined_grad=True, check_backward_ad=False,
                  check_batched_grad=False, check_batched_forward_grad=True)
        self.assertEqual(jvp_count[0], 5)  # 1 + 1 + 3

    def test_gradcheck_check_forward_or_backward_only(self):
        """Depending on settings for check_forward_ad and check_backward_ad, the
        correct codepaths should be reached (or not reached)
        """
        fwd_fail_err_msg = "FAIL FWD"
        bwd_fail_err_msg = "FAIL BWD"

        class UserFn(Function):
            @staticmethod
            def forward(ctx, foo, fwd_bad, bwd_bad):
                ctx.fwd_bad = fwd_bad
                ctx.bwd_bad = bwd_bad
                return foo * 2

            @staticmethod
            def vjp(ctx, gO):
                if ctx.bwd_bad:
                    raise RuntimeError(bwd_fail_err_msg)
                else:
                    return 2 * gO, None, None

            @staticmethod
            def jvp(ctx, gI, _1, _2):
                if ctx.fwd_bad:
                    raise RuntimeError(fwd_fail_err_msg)
                else:
                    return 2 * gI

        for fast_mode in (True, False):
            for check_forward_ad in (True, False):
                for check_backward_ad in (True, False):
                    for fwd_bad in (True, False):
                        for bwd_bad in (True, False):
                            fwd_should_fail = fwd_bad and check_forward_ad
                            bwd_should_fail = bwd_bad and check_backward_ad

                            def run():
                                gradcheck(UserFn.apply, (x, fwd_bad, bwd_bad), check_forward_ad=check_forward_ad,
                                          check_backward_ad=check_backward_ad, check_undefined_grad=check_backward_ad,
                                          check_batched_grad=check_backward_ad, fast_mode=fast_mode)

                            x = torch.rand(2, dtype=torch.double, requires_grad=True)

                            if not check_forward_ad and not check_backward_ad:
                                with self.assertRaisesRegex(AssertionError, "Expected at least one of"):
                                    run()
                                continue

                            if not fwd_should_fail and not bwd_should_fail:
                                run()
                            else:
                                # If both fail, backward AD failure "hides" forward AD failure
                                if fwd_should_fail:
                                    fail_msg = fwd_fail_err_msg
                                if bwd_should_fail:
                                    fail_msg = bwd_fail_err_msg
                                with self.assertRaisesRegex(RuntimeError, fail_msg):
                                    run()

    def test_gradcheck_forward_ad_batched_grad(self):
        x = torch.rand(2, dtype=torch.double, requires_grad=True)

        # multiple inputs and outputs with non-tensors inputs
        def fn1(a: torch.Tensor, b: int):
            return a.clone(), a + 1
        gradcheck(fn1, (x, 1), check_forward_ad=True, check_backward_ad=False, check_batched_grad=False,
                  check_undefined_grad=False, check_batched_forward_grad=True)

        # unrelated inputs: tangent for c is None
        def fn2(a: torch.Tensor, c: torch.Tensor):
            return a.clone()
        gradcheck(fn2, (x, x.clone()), check_forward_ad=True, check_backward_ad=False, check_batched_grad=False,
                  check_undefined_grad=False, check_batched_forward_grad=True)

        class Fn(Function):
            @staticmethod
            def forward(ctx, foo):
                return foo * 2

            @staticmethod
            def vjp(ctx, gO):
                return gO * 2

            @staticmethod
            def jvp(ctx, gI):
                torch.randn_like(gI)
                return gI * 2

        msg = "vmap: We do not yet support calling random operations inside of vmap"
        with self.assertRaisesRegex(RuntimeError, msg):
            gradcheck(Fn.apply, (x,), check_forward_ad=True, check_batched_forward_grad=True)

    def test_version_counter(self):
        x = torch.randn(1, 2)

        # In-place op bumps version
        x_saved_version = x._version
        x.add_(1).add_(1)
        self.assertTrue(x._version > x_saved_version)

        # Differentiable view shares version counter
        xz = x[:]
        self.assertTrue(x._version == xz._version)
        xz.add_(1)
        self.assertTrue(x._version == xz._version)

        # `x.data = y` preserves version counter of `x`
        x_saved_version = x._version
        x.data = torch.randn(2, 3)
        self.assertTrue(x._version == x_saved_version)
        x.add_(1)
        self.assertTrue(x._version > x_saved_version)
        # Make sure `x` is still using the same version counter it shares with `xz`
        self.assertTrue(x._version == xz._version)

        # In-place op on `xz` also updates version of `x`,
        # because they share the version counter
        xz.add_(1)
        self.assertTrue(x._version == xz._version)

    def test_set_data_tensorimpl_type(self):
        # Dense tensor has impl of type `TensorImpl`, while sparse tensor has impl
        # of type `SparseTensorImpl`.
        x = torch.randn(1, 2)
        x_s = torch.sparse_coo_tensor(torch.zeros([1, 1]), torch.ones([1]))
        with self.assertRaisesRegex(RuntimeError, 'incompatible tensor type'):
            x.data = x_s

    def test_set_data_preserve_pyobj(self):
        a = torch.randn(1, 2)
        b = torch.randn(1, 2)
        b_id_saved = id(b)
        b.data = a
        self.assertTrue(b_id_saved == id(b))

    def test_set_data_self_requires_grad(self):
        a = torch.tensor(1.0, requires_grad=True)
        b = torch.tensor(2.0)
        c = torch.tensor(3, dtype=torch.int64)
        a.data = b
        with self.assertRaisesRegex(RuntimeError, 'must be floating point or complex dtype'):
            a.data = c

    @unittest.skipIf(IS_WINDOWS, "Skipping because doesn't work for windows")
    def test_thread_shutdown(self):
        code = """import torch
from torch.autograd import Function
class MyFunction(Function):
    @staticmethod
    def forward(ctx, x):
        return x

    @staticmethod
    def backward(ctx, grad):
        return grad

# Run on cuda if it is available to ensure that the worker thread
# is properly initialized by the time we exit.
device = "cuda" if torch.cuda.is_available() else "cpu"

for shape in [(1,), ()]:
    v = torch.ones(shape, requires_grad=True, device=device)
    MyFunction.apply(v).backward()
"""
        s = TestCase.runWithPytorchAPIUsageStderr(code)
        # The autograd engine creates worker threads only when GPU devices are present.
        # So make sure that we do shutdown threads when we're testing cuda and make sure
        # that there is no thread to shutdown when we're not using cuda.
        if TEST_CUDA or torch.backends.mps.is_available():
            self.assertRegex(s, "PYTORCH_API_USAGE torch.autograd.thread_shutdown")
        else:
            self.assertNotRegex(s, "PYTORCH_API_USAGE torch.autograd.thread_shutdown")

    @unittest.skipIf(IS_MACOS, "Fails with SIGBUS on macOS; https://github.com/pytorch/pytorch/issues/25941")
    def test_deep_reentrant(self):

        class DeepReentrant(Function):
            @staticmethod
            def forward(ctx, x):
                with torch.enable_grad():
                    ctx.x = Variable(x.detach(), requires_grad=True)
                    ctx.x = ctx.x - 1
                return ctx.x.detach()

            @staticmethod
            def backward(ctx, x):
                if ctx.x < 0:
                    return x
                with torch.enable_grad():
                    DeepReentrant.apply(ctx.x).sum().backward()
                return x

        # Test stack overflow escape mechanism
        v = torch.tensor(2000.0, requires_grad=True)
        # This will cause stack overflow if reentrant calls are handled
        # in the same thread recursively
        DeepReentrant.apply(v).sum().backward()

        # Test stack overflow escape mechanism multiple times
        # to ensure reusing workers in the pool works fine
        v2 = torch.tensor(200.0, requires_grad=True)
        DeepReentrant.apply(v2).sum().backward()

    def test_reentrant_priority(self):
        order = []

        class MyFunction(Function):
            @staticmethod
            def forward(ctx, x):
                return x

            @staticmethod
            def backward(ctx, x):
                order.append("MyFunction")
                return x

        class Reentrant(Function):
            @staticmethod
            def forward(ctx, x):
                with torch.enable_grad():
                    ctx.x = Variable(x.detach(), requires_grad=True)
                    ctx.x = ctx.x - 1
                return ctx.x.detach()

            @staticmethod
            def backward(ctx, x):
                order.append("Reentrant")
                if ctx.x < 0:
                    return x
                with torch.enable_grad():
                    Reentrant.apply(ctx.x).backward()
                return x

        a = MyFunction.apply(torch.tensor(6.0, requires_grad=True))
        b = Reentrant.apply(torch.tensor(9.0, requires_grad=True))
        v = a * b
        v.backward()
        # The tasks for the Reentrant and MyFunction backward() will be added
        # to the queue in the autograd engine at the same time. The backward
        # for Reentrant will be executed first, which will then add other
        # backward tasks to the queue. We want to ensure all the reentrant tasks
        # are prioritized over the MyFunction backward task regardless of their
        # sequence numbers
        self.assertEqual(len(order), 11)
        self.assertEqual(order.count("Reentrant"), 10)
        self.assertEqual(order[-1], "MyFunction")


    @slowTest
    def test_checkpointing(self):
        num_inp = 2000
        nz_inp = 10
        nz_out = 10
        nz_bottleneck = 1000

        # small proxy network for some complex reasoning we want to do per input
        module = nn.Sequential(
            nn.Linear(nz_inp, nz_bottleneck),
            nn.ReLU(),
            nn.Linear(nz_bottleneck, nz_inp)
        )

        feat_combined = []
        for r in range(num_inp):
            data_r = torch.empty(1, nz_inp)
            data_r.uniform_()
            data_r.requires_grad = True
            feat_r = checkpoint(module, data_r)
            feat_combined.append(feat_r)

        # compute mean as a proxy for some joint reasoning
        mean_combined = torch.stack(feat_combined).mean()
        mean_combined.backward()

    def _test_checkpointing_non_reentrant_autocast(self, device_type):
        for enabled in [True, False]:
            def foo(x, y, z):
                # torch.mm is on autocast's list of ops that should run in
                # the autocast precision
                x = torch.mm(x, y)
                y = torch.mm(x, z)
                z = torch.mm(z, z)
                expected_dtype = (
                    torch.float32 if not enabled else torch.bfloat16
                )
                self.assertEqual(expected_dtype, z.dtype)
                return z

            x = torch.randn(3, 3, requires_grad=True)
            y = torch.randn(3, 3, requires_grad=True)
            z = torch.randn(3, 3, requires_grad=True)
            if device_type == 'cuda':
                x = x.cuda()
                y = y.cuda()
                z = z.cuda()

            with torch.autocast(enabled=enabled, device_type=device_type, dtype=torch.bfloat16):
                loss = checkpoint(foo, x, y, z, use_reentrant=False)
                loss = loss.sum()

            # Without saving + recasting the autocast type, would raise error in autograd
            # about mismatched dtypes.
            loss.backward()  # triggers recomputation to check it runs in bfloat

    def test_checkpointing_non_reentrant_autocast_cpu(self):
        """
        Test that autocast args such as the dtype are preserved during non-reentrant
        checkpoint recomputation on CPU.
        """
        self._test_checkpointing_non_reentrant_autocast(device_type='cpu')

    @unittest.skipIf(
        not torch.cuda.is_available() or not torch.cuda.is_bf16_supported(),
        "Test requires CUDA bf16 support"
    )
    def test_checkpointing_non_reentrant_autocast_gpu(self):
        """
        Test that autocast args/kwargs such as the dtype are preserved during
        non-reentrant checkpoint recomputation on GPU.
        """
        self._test_checkpointing_non_reentrant_autocast(device_type='cuda')

    @unittest.skipIf(not torch.cuda.is_available(), "Test requires CUDA")
    @slowTest
    def test_checkpointing_without_reentrant_memory_savings(self):
        class MyModel(nn.Module):
            def __init__(self, n, use_checkpoint, use_reentrant):
                super().__init__()
                self.n = n
                self.use_checkpoint = use_checkpoint
                self.use_reentrant = use_reentrant
                self.layers = nn.ModuleList()
                for i in range(self.n):
                    layer = nn.Sequential(
                        nn.Linear(256, 256), nn.Linear(256, 256), nn.Linear(256, 256)
                    )
                    self.layers.append(layer)
                # pre-allocate the grad so that increased memory usage is mainly
                # due to activations.
                for layer in self.layers:
                    for lin in layer:
                        lin.weight.grad = torch.ones_like(lin.weight)
                        lin.bias.grad = torch.ones_like(lin.bias)

            def forward(self, x):
                for i in range(self.n):
                    if not self.use_checkpoint:
                        x = self.layers[i](x)
                    else:
                        x = checkpoint(self.layers[i], x, use_reentrant=self.use_reentrant)

                return x

        model_no_checkpoint = MyModel(8, use_checkpoint=False, use_reentrant=False).cuda()
        model_reentrant_checkpoint = MyModel(8, use_checkpoint=True, use_reentrant=True).cuda()
        model_no_reentrant_checkpoint = MyModel(8, use_checkpoint=True, use_reentrant=False).cuda()

        x = torch.randn(100, 256, requires_grad=True, device='cuda')

        torch.cuda.reset_peak_memory_stats()
        loss = model_no_checkpoint(x.clone()).sum()
        loss.backward()
        mem_no_checkpoint = torch.cuda.max_memory_allocated()

        torch.cuda.reset_peak_memory_stats()
        loss = model_reentrant_checkpoint(x.clone()).sum()
        loss.backward()
        mem_reentrant_checkpoint = torch.cuda.max_memory_allocated()

        torch.cuda.reset_peak_memory_stats()
        loss = model_no_reentrant_checkpoint(x.clone()).sum()
        loss.backward()
        mem_no_reentrant_checkpoint = torch.cuda.max_memory_allocated()

        self.assertTrue(mem_reentrant_checkpoint < mem_no_checkpoint)
        self.assertTrue(mem_no_reentrant_checkpoint < mem_no_checkpoint)

    def test_checkpointing_without_reentrant_custom_function_works(self):

        class MyFunc(torch.autograd.Function):
            @staticmethod
            def forward(ctx, x, y, z):
                w = x * y * z
                out = w + w
                ctx.save_for_backward(x, y, z, w, out)
                return out

            @staticmethod
            def backward(ctx, grad_out):
                x, y, z, w, out = ctx.saved_tensors
                # Accessing the saved Tensors a second time is fine
                # as they get cleared only when the SavedVariable
                # get cleared which happens after this function returns
                x_2, y_2, z_2, w_2, out_2 = ctx.saved_tensors
                return x, y, z

        x = torch.tensor(1., requires_grad=True)
        y = torch.tensor(2., requires_grad=True)
        z = torch.tensor(3., requires_grad=True)

        def foo(x, y, z):
            x = x * y * z
            y = y * y * z
            z = z * z
            out = MyFunc.apply(x, y, z)
            return out

        out = checkpoint(foo, x, y, z, use_reentrant=False)
        out.sum().backward()

    def test_access_saved_tensor_twice_without_recomputation_works(self):

        def foo(a):
            b = a * a
            c = a * b
            d = torch.exp(a)
            return d

        a = torch.randn(5, requires_grad=True)
        d = checkpoint(foo, a, use_reentrant=False)
        # First access
        d.grad_fn._saved_result
        # Second access still works as the saved variable was not cleared
        d.grad_fn._saved_result
        # Backward clears the saved variable
        d.sum().backward()
        # Now it raises an error
        with self.assertRaisesRegex(
            RuntimeError,
            "or directly access saved tensors after they have already been freed"
        ):
            d.grad_fn._saved_result

    @slowTest
    @parametrize("input_requires_grad", [True, False])
    def test_checkpointing_without_reentrant(self, input_requires_grad):
        """
        Basic test for checkpoint without reentrant autograd.
        """
        num_inp = 2000
        nz_inp = 10
        nz_out = 10
        nz_bottleneck = 1000

        # small proxy network for some complex reasoning we want to do per input
        module = nn.Sequential(
            nn.Linear(nz_inp, nz_bottleneck),
            nn.ReLU(),
            nn.Linear(nz_bottleneck, nz_inp)
        )

        # Module holder for testing activation checkpointing with no_reentrant
        # supports kwargs.
        class MyModule(nn.Module):
            def __init__(self, mod):
                super().__init__()
                self.module = mod

            def forward(self, data):
                return self.module(data)

        module = MyModule(mod=module)

        # Run model with and without checkpointing and verify gradients are
        # equivalent, regardless of if inputs require grads or not.
        module_copy = deepcopy(module)

        feat_combined = []
        feat_combined_no_checkpoint = []
        for r in range(num_inp):
            data_r = torch.empty(1, nz_inp)
            data_r.uniform_()
            data_r.requires_grad = input_requires_grad
            data_r_copy = data_r.clone()
            feat_r = checkpoint(module, data=data_r, use_reentrant=False)
            feat_combined.append(feat_r)
            feat_r_no_checkpoint = module_copy(data_r)
            feat_combined_no_checkpoint.append(feat_r_no_checkpoint)


        # compute mean as a proxy for some joint reasoning
        mean_combined = torch.stack(feat_combined).mean()
        mean_combined.backward()
        mean_combined_no_checkpoint = torch.stack(feat_combined_no_checkpoint).mean()
        mean_combined_no_checkpoint.backward()

        for checkpoint_param, param in zip(module.parameters(), module_copy.parameters()):
            self.assertEqual(checkpoint_param.grad, param.grad)

    def test_checkpoint_valid_reset_on_error(self):
        a = torch.randn(2, 2, requires_grad=True)

        with self.assertRaisesRegex(Exception, "Checkpointing is not compatible with .grad()"):
            b = checkpoint(torch.exp, a).sum()
            torch.autograd.grad(b, (a,))

        c = checkpoint(torch.exp, a).sum()
        c.backward()

    @parametrize("use_reentrant", [True, False])
    def test_checkpointing_without_reentrant_detached_tensor(self, use_reentrant):
        class NoGradModule(torch.nn.Module):
            def __init__(self):
                super().__init__()
                self.linear = nn.Linear(2, 2, bias=False)
                self.lin2 = nn.Linear(2, 2, bias=False)

            def forward(self, x):
                with torch.no_grad():
                    return self.lin2(self.linear(x))

        module = NoGradModule()

        err_ctx = (
            self.assertRaisesRegex(
                RuntimeError,
                "none of output has requires_grad=True"
            )
            if use_reentrant
            else contextlib.suppress()
        )

        a = torch.randn(2, 2, requires_grad=True)
        for _ in range(3):
            with err_ctx:
                # out does not require grad
                out = checkpoint(module, a, use_reentrant=use_reentrant)
                # Make loss require grad, otherwise we would run into
                # "element 0 of tensors does not require grad and does not have a grad_fn"
                out += a
                out.sum().backward()

    def test_checkpointing_without_reentrant_correct_grad(self):
        """
        Verifies that correct gradients are calculated for checkpoint
        without reentrant autograd, for both backward() and autograd.grad().
        """
        a = torch.randn(2, 2, requires_grad=True)

        b = torch.exp(a).sum()
        b.backward()
        b_grad = a.grad

        a.grad = None
        c = checkpoint(torch.exp, a, use_reentrant=False).sum()
        c.backward()
        c_grad = a.grad

        a.grad = None
        d = checkpoint(torch.exp, a, use_reentrant=False).sum()
        d_grad, = torch.autograd.grad(d, (a,))

        self.assertEqual(b_grad, c_grad)
        self.assertEqual(b_grad, d_grad)

    def test_checkpointing_without_reentrant_dataparallel(self):
        """
        Verifies gradient correctness when checkpoint without reentrant autograd
        is used in conjunction with DataParallel.
        """
        class LinearModule(torch.nn.Module):
            def __init__(self):
                super().__init__()
                self.linear = nn.Linear(2, 2, bias=False)

            def forward(self, inp):
                return self.linear(inp)

        a = torch.randn(2, 2, requires_grad=True)
        if torch.cuda.is_available():
            a = a.cuda()

        model = LinearModule()
        if torch.cuda.is_available():
            model = model.cuda()

        b = deepcopy(model)(a).sum()
        b.backward()
        b_grad = a.grad

        a.grad = None

        module = torch.nn.DataParallel(deepcopy(model))
        c = checkpoint(module, a, use_reentrant=False).sum()
        c.backward()
        c_grad = a.grad

        self.assertEqual(b_grad, c_grad)

    def test_checkpointing_without_reentrant_parameter_used_in_an_out(self):
        """
        Ensures that gradient hooks are only called once per tensor.
        """
        w = torch.randn(10, 10, requires_grad=True)
        count = 0

        def hook(grad):
            nonlocal count
            count += 1

        w.register_hook(hook)
        x = torch.rand(10, 10, requires_grad=True)
        h = w * x  # Using w outside the checkpoint
        out = checkpoint(lambda x: w * x, h, use_reentrant=False)  # Using w inside the checkpoint

        out.sum().backward()
        # should only call hook once
        self.assertEqual(count, 1)

    def test_checkpointing_without_reentrant_arbitrary_input_output(self):
        """
        Ensures checkpointing without reentrant autograd works with functions
        with arbitrary input/output structures.
        """

        class MyModel(torch.nn.Module):
            def __init__(self):
                super().__init__()
                self.layer = torch.nn.Linear(5, 5, bias=False)

            def forward(self, dict_input):
                tensor = dict_input["tensor"]
                return {
                    "result": self.layer(tensor)
                }

        model_no_checkpoint = MyModel()
        model_checkpoint_without_reentrant = deepcopy(model_no_checkpoint)

        inp = {
            "tensor": torch.randn(5, 5)
        }

        out_no_checkpoint = model_no_checkpoint(inp)["result"].sum()

        out_checkpoint = checkpoint(
            model_checkpoint_without_reentrant,
            inp,
            use_reentrant=False
        )["result"].sum()

        self.assertEqual(out_checkpoint, out_no_checkpoint)

        out_no_checkpoint.backward()
        out_checkpoint.backward()

        for param, checkpoint_param in zip(model_no_checkpoint.parameters(), model_checkpoint_without_reentrant.parameters()):
            self.assertEqual(param.grad, checkpoint_param.grad)

    def test_callback_adds_callback(self):
        called = [0]

        def callback_final():
            called[0] += 1

        def callback_adds_callback():
            called[0] += 1
            Variable._execution_engine.queue_callback(callback_final)

        class MyFunc(Function):
            @staticmethod
            def forward(ctx, input):
                return input

            @staticmethod
            @once_differentiable
            def backward(ctx, grad):
                Variable._execution_engine.queue_callback(callback_adds_callback)
                return grad

        a = torch.rand((3, 3), requires_grad=True)
        b = MyFunc.apply(a)
        b.sum().backward()

        self.assertEqual(called[0], 2)

    def _test_reentrant_with_callbacks(self, install_callbacks_in_depths):
        counter = {}
        counter["inner"] = 0
        counter["outer"] = 0

        def inc_inner_counter():
            counter["inner"] += 1

        def inc_outer_counter():
            counter["outer"] += 1

        class MyFunc(Function):
            @staticmethod
            def forward(ctx, input):
                return input

            @staticmethod
            @once_differentiable
            def backward(ctx, input):
                if 1 in install_callbacks_in_depths:
                    # Add a callback to execute.
                    Variable._execution_engine.queue_callback(inc_inner_counter)

                return input

        class MyReentrantFunc(Function):
            @staticmethod
            def forward(ctx, input):
                return input

            @staticmethod
            @once_differentiable
            def backward(ctx, input):
                if 0 in install_callbacks_in_depths:
                    # Add a callback to execute.
                    Variable._execution_engine.queue_callback(inc_outer_counter)
                # Reentrant backward call.
                tmp_inp = input.detach().requires_grad_()
                with torch.enable_grad():
                    tmp_out = (MyFunc.apply(tmp_inp)).sum()
                tmp_out.backward()
                return input

        t1 = torch.rand((3, 3), requires_grad=True)
        t2 = MyReentrantFunc.apply(t1)
        t3 = t2.sum()
        torch.autograd.backward([t3])

        return counter

    def test_reentrant_with_callbacks_depth_0(self):
        # Verify callback is called only once.
        ret = self._test_reentrant_with_callbacks([0])
        self.assertEqual(1, ret["outer"])
        self.assertEqual(0, ret["inner"])

    def test_reentrant_with_callbacks_depth_1(self):
        # Verify callback is called only once.
        ret = self._test_reentrant_with_callbacks([1])
        self.assertEqual(0, ret["outer"])
        self.assertEqual(1, ret["inner"])

    def test_reentrant_with_callbacks_both_depths(self):
        # Verify callback is called twice.
        ret = self._test_reentrant_with_callbacks([0, 1])
        self.assertEqual(1, ret["outer"])
        self.assertEqual(1, ret["inner"])

    def test_reentrant_with_leaf_variable_hook(self):
        handle = None
        param = torch.rand(10, requires_grad=True)

        def add_gradient_penalty_to_grad(grad):
            handle.remove()
            old_param_grad = grad
            param.grad = None
            # Add some sort of gradient penalty by directly updating the gradients
            with torch.enable_grad():
                g = grad.detach().requires_grad_()
                new_param = param.detach().requires_grad_()
                out = ((g * 2) + new_param).sum()
                out.backward()
            res = g.grad + grad
            param.grad = old_param_grad
            return res

        handle = param.register_hook(add_gradient_penalty_to_grad)
        # Forward pass
        tmp = (param * param)
        loss = tmp.sum()
        # Compute the gradients
        loss.backward()

    def test_reentrant_with_non_leaf_variable_hook(self):
        handle = None
        param = torch.rand(10, requires_grad=True)

        def manual_increase_gradient(grad):
            handle.remove()
            # Add some sort of gradient penalty by directly updating the gradients
            with torch.enable_grad():
                g = grad.detach().requires_grad_()
                out = ((g * 2) + 5).sum()
                out.backward()
            res = g.grad + grad
            return res

        # Forward pass
        tmp = (param * param)
        handle = tmp.register_hook(manual_increase_gradient)
        loss = tmp.sum()
        # Compute the gradients
        loss.backward()
        self.assertEqual(param.grad, 6 * param)

    def test_grad_fn_attr_bindings(self):
        # Check that the getter of each type returns what we want
        # See `gen_autograd_functions.py` for how the getters are generated
        #
        # This test is only meant to check if the codegen'd bindings work
        # Please help update this test if you update the names of any the fields we check!
        #
        a = torch.ones(1, requires_grad=True)
        b = torch.zeros(1, requires_grad=True)
        out1 = torch.stack([a, b], dim=0)
        out2 = (a * 2) * b
        # TODO: I don't think we have a backward saving a list of tensors
        #       at the moment. It used to be stack, but for no reason...
        #       see discussion in #84993
        # self.assertEqual(out.grad_fn._saved_tensors, (a, b))              # TewnsorList -> Tuple[Tensor]
        self.assertEqual(out2.grad_fn._saved_self, a * 2)
        self.assertIsInstance(out2.grad_fn._saved_self, torch.Tensor)
        self.assertIsInstance(out2.grad_fn._raw_saved_self, torch._C._autograd.SavedTensor)
        self.assertEqual(out1.grad_fn._saved_dim, 0)                       # int64_t -> int
        self.assertIsInstance(out1.grad_fn._saved_dim, int)

        out2.grad_fn._raw_saved_self.register_hooks(lambda x: x, lambda x: x)

        out2.sum().backward()
        with self.assertRaisesRegex(RuntimeError, "after they have already been freed"):
            out2.grad_fn._saved_self
        # TODO: interestingly, this only happens if indexing into a list grad_fn._raw_saved_tensors[0],
        #       not when using a saved tensor, see discussion in #84993
        # with self.assertRaisesRegex(RuntimeError, "after they have already been freed"):
        #     out2.grad_fn._raw_saved_self
        self.assertEqual(out1.grad_fn._saved_dim, 0)

        a = torch.ones(2, 2, requires_grad=True)
        indices = torch.tensor([0, 1])
        out = a[:, indices]
        self.assertEqual(out.grad_fn._saved_indices, (None, indices))     # c10::List<c10::optional<Tensor>> -> Tuple[Tensor?]
        self.assertIsInstance(out.grad_fn._saved_indices[1], torch.Tensor)
        self.assertIsInstance(out.grad_fn._raw_saved_indices[1], torch._C._autograd.SavedTensor)
        self.assertEqual(out.grad_fn._saved_self_sizes, a.shape)          # IntArrayRef -> Tuple[int]
        self.assertIsInstance(out.grad_fn._saved_self_sizes[0], int)

        out.grad_fn._raw_saved_indices[1].register_hooks(lambda x: x, lambda x: x)
        with self.assertRaisesRegex(RuntimeError, "None is forbidden"):
            out.grad_fn._raw_saved_indices[0].register_hooks(lambda x: x, lambda x: x)

        a = torch.ones(2, 2, requires_grad=True)
        out = a * a
        out.grad_fn._raw_saved_self.register_hooks(lambda x: x, lambda x: x)
        out.sum().backward()
        with self.assertRaisesRegex(RuntimeError, "after it has been freed"):
            out.grad_fn._raw_saved_self.register_hooks(lambda x: x, lambda x: x)

        a = torch.ones(1, 1, 2, requires_grad=True)
        out = torch.nn.functional.interpolate(a, 4, mode="linear")
        self.assertEqual(out.grad_fn._saved_output_size, (4,))            # c10::optional<IntArrayRef> -> int[]?
        self.assertIsInstance(out.grad_fn._saved_output_size[0], int)
        self.assertEqual(out.grad_fn._saved_align_corners, False)         # bool -> bool
        self.assertIsInstance(out.grad_fn._saved_align_corners, bool)
        if hasattr(out.grad_fn, '_saved_scale_factors'):
            self.assertIsNone(out.grad_fn._saved_scale_factors)           # c10::optional<ArrayRef<double>> -> float[]?
        else:
            self.assertIsNone(out.grad_fn._saved_scales)                  # c10::optional<ArrayRef<double>> -> float[]?

        out = torch.nn.functional.interpolate(a, scale_factor=0.5, mode="linear")
        self.assertIsNone(out.grad_fn._saved_output_size)
        self.assertEqual(out.grad_fn._saved_scale_factors, (0.5,))
        self.assertIsInstance(out.grad_fn._saved_scale_factors[0], float)

        a = torch.ones(2, 2, requires_grad=True)
        out = torch.pdist(a, p=1)
        self.assertEqual(out.grad_fn._saved_p, 1.)                        # double -> float
        self.assertIsInstance(out.grad_fn._saved_p, float)

        a = torch.ones(1, 1, 2, requires_grad=True)
        out = torch.logit(a, 1.)
        self.assertEqual(out.grad_fn._saved_eps, 1.)                      # c10:optional<double> -> float?
        self.assertIsInstance(out.grad_fn._saved_eps, float)
        out = torch.logit(a)
        self.assertIsNone(out.grad_fn._saved_eps)

        if torch._C.has_lapack:
            a = torch.ones(1, 1, requires_grad=True)
            q, r = torch.linalg.qr(a, mode="reduced")
            self.assertEqual(q.grad_fn._saved_mode, "reduced")                # std::string -> str

        a = torch.tensor([1.], requires_grad=True)
        out = torch.div(a, 2., rounding_mode="trunc")
        self.assertEqual(out.grad_fn._saved_rounding_mode, "trunc")       # c10::optional<std::string> -> str?
        out = torch.div(a, 2., rounding_mode=None)
        self.assertIsNone(out.grad_fn._saved_rounding_mode)               # c10::optional<std::string> -> str?

        x = torch.zeros(5, requires_grad=True)
        out = torch.threshold(x, threshold=(1 + 0j), value=(1 + 0j))
        self.assertIsInstance(out.grad_fn._saved_threshold, complex)      # Scalar(complex double) -> complex
        cfloat = torch.tensor(1 + 0j, dtype=torch.complex64)
        out = torch.threshold(x, threshold=cfloat, value=(1 + 0j))
        self.assertIsInstance(out.grad_fn._saved_threshold, complex)      # Scalar(complex float) -> complex
        out = torch.threshold(x, threshold=1., value=1.)
        self.assertIsInstance(out.grad_fn._saved_threshold, float)        # Scalar(floating point) -> float
        out = torch.threshold(x, threshold=1, value=1)
        self.assertIsInstance(out.grad_fn._saved_threshold, int)          # Scalar(integral) -> int
        out = torch.threshold(x, threshold=False, value=False)
        self.assertIsInstance(out.grad_fn._saved_threshold, bool)         # Scalar(bool) -> bool

        a = torch.ones(2, 2, requires_grad=True)
        out = a.as_strided((3,), (1,), 1)
        self.assertEqual(out.grad_fn._saved_storage_offset, 1)            # c10:optional<int64_t> -> int?
        self.assertIsInstance(out.grad_fn._saved_storage_offset, int)
        out = a.as_strided((3,), (1,))
        self.assertIsNone(out.grad_fn._saved_storage_offset)

        a = torch.ones(2, requires_grad=True)
        out = torch.tanh(a)
        self.assertEqual(out, out.grad_fn._saved_result)                  # saved variable when output

        a = torch.randn(3, 5, requires_grad=True)
        b = torch.tensor([1, 0, 4])
        loss = nn.NLLLoss()
        out = loss(a, b)
        self.assertIsNone(out.grad_fn._saved_weight)
        loss = nn.NLLLoss(weight=torch.ones((5,)))
        out = loss(a, b)
        self.assertEqual(out.grad_fn._saved_weight, torch.ones((5,)))     # c10:optional<Tensor> -> Tensor?

        out.sum().backward()
        with self.assertRaisesRegex(RuntimeError, "after they have already been freed"):
            out.grad_fn._saved_weight

    def test_cant_create_saved_tensors(self):
        with self.assertRaisesRegex(RuntimeError, "Trying to create a SavedTensor object from Python is forbidden"):
            torch.autograd.SavedTensor()

    def test_custom_function_saved_tensors(self):
        def getFn(save=True):
            class MyFn(Function):
                @staticmethod
                def forward(ctx, x):
                    if save:
                        ctx.save_for_backward(x, None)
                    return x

                @staticmethod
                def backward(ctx, g):
                    return g

            return MyFn

        a = torch.randn(5, requires_grad=True)

        y = getFn(True).apply(a)

        self.assertEqual((a, None), y.grad_fn.saved_tensors)
        saved = y.grad_fn._raw_saved_tensors
        self.assertIsInstance(saved[0], torch._C._autograd.SavedTensor)
        # We can't tell the underlying tensor is None without unpacking it
        self.assertIsInstance(saved[1], torch._C._autograd.SavedTensor)

        # We catch that error when the user calls register_hooks on it
        with self.assertRaisesRegex(RuntimeError, "None is forbidden"):
            saved[1].register_hooks(lambda x: x, lambda x: x)

        with self.assertRaisesRegex(TypeError, "incompatible function arguments"):
            saved[0].register_hooks(lambda x: x)
        with self.assertRaisesRegex(TypeError, "incompatible function arguments"):
            saved[0].register_hooks(1, 1)
        saved[0].register_hooks(lambda x: x, lambda x: x)
        with self.assertRaisesRegex(RuntimeError, "already been set"):
            saved[0].register_hooks(lambda x: x, lambda x: x)
        y.sum().backward()

        # Using a reference to the SavedTensor object after the
        # saved variables have been released can lead to undefined behavior
        del saved
        with self.assertRaisesRegex(RuntimeError, "after they have already been freed"):
            y.grad_fn._raw_saved_tensors
        with self.assertRaisesRegex(RuntimeError, "after they have already been freed"):
            y.grad_fn.saved_tensors

        y = getFn(False).apply(a)
        self.assertEqual(y.grad_fn.saved_tensors, ())
        self.assertEqual(y.grad_fn._raw_saved_tensors, ())

    def test_autograd_views_codegen(self):
        # This is not necessarily the absolute correct behavior, but this is the current
        # one. This test is here to make sure that any change to this behavior is detected
        # and not silent. The TODOs below mark the places with unexpected behavior.
        # Note that any change in these test will be BC-breaking and should be done carefully.

        # This test checks the behavior of two codegen functions (view_as and unbind)
        # with respect to view tracking and inplace operation on the output.

        def run_test(grad_mode, requires_grad, is_view, should_raise_tuple):
            def maybe_check_raise(fn, should_raise):
                self.assertTrue(should_raise is None or isinstance(should_raise, str))
                if should_raise is not None:
                    with self.assertRaisesRegex(RuntimeError, should_raise):
                        fn()
                else:
                    fn()

            inp = torch.rand(2, requires_grad=requires_grad).clone()
            with torch.set_grad_enabled(grad_mode):
                out = inp.view_as(inp)
            # Are they differentiable views?
            self.assertTrue(out._is_view() == is_view)
            # Are inplace allowed?
            maybe_check_raise(lambda: out.add_(1), should_raise_tuple[0])

            inp = torch.rand(2, requires_grad=requires_grad).clone()
            with torch.set_grad_enabled(grad_mode):
                out = inp.unbind()
            # Are they differentiable views?
            self.assertTrue(out[0]._is_view() == is_view)
            self.assertTrue(out[1]._is_view() == is_view)
            # Are inplace allowed?
            maybe_check_raise(lambda: out[0].add_(1), should_raise_tuple[1])
            maybe_check_raise(lambda: out[1].add_(1), should_raise_tuple[2])

        # should_raise contains None if it should not raise
        # should_raise contains a string of the error if it should raise
        # The 3 elements are for view_as, first output of unbind and second output of unbind
        run_test(grad_mode=True, requires_grad=False, is_view=True,
                 should_raise_tuple=(None, None, None))
        inp_change_err = "Output {} of UnbindBackward0 is a view and is being modified inplace."
        run_test(grad_mode=True, requires_grad=True, is_view=True,
                 should_raise_tuple=(None, inp_change_err.format("0"), inp_change_err.format("1")))
        leaf_grad_err = "A view was created in no_grad mode and is being modified inplace"
        run_test(grad_mode=False, requires_grad=True, is_view=True,
                 should_raise_tuple=(leaf_grad_err, leaf_grad_err, leaf_grad_err))
        run_test(grad_mode=False, requires_grad=False, is_view=True,
                 should_raise_tuple=(None, None, None))

    def test_inplace_not_requires_grad(self):
        class MyFn(torch.autograd.Function):
            @staticmethod
            def forward(ctx, inp):
                return inp.view_as(inp)

            @staticmethod
            def backward(ctx, grad):
                return grad

        # Original Tensor does not require grad
        a = torch.rand(1, 2)

        # Tensor being written does require grad
        b = torch.rand(1, requires_grad=True)

        # Take an invalid view on 'a' that should raise an error (warns during deprecation)
        view_a = MyFn.apply(a)

        with self.assertRaisesRegex(RuntimeError, "This view was created inside a custom Function"):
            view_a += b

        # Extra test for copy_ that is a manual implementation and could be easily
        # forgotten when the codegen is updated (warns during deprecation)
        a = torch.rand(1, 2)
        b = torch.rand(1, requires_grad=True)
        view_a = MyFn.apply(a)

        with self.assertRaisesRegex(RuntimeError, "This view was created inside a custom Function"):
            view_a.copy_(b)

        # Functions that should throw must properly throw
        a = torch.rand(1, 2)
        b = torch.rand(1, requires_grad=True)
        view_a = a.unbind()[0]
        with self.assertRaisesRegex(RuntimeError, "This view is the output of a function that returns "
                                                  "multiple views."):
            view_a.copy_(b)

        # Sanity check that views that should work still work
        a = torch.rand(1, 2)
        b = torch.rand(1, requires_grad=True)
        a.select(1, 0).copy_(b)

    def _do_test_autograd_simple_views_python(self, dtype):
        # This is not necessarily the absolute correct behavior, but this is the current
        # one. This test is here to make sure that any change to this behavior is detected
        # and not silent. The TODOs below mark the places with unexpected behavior.
        # Note that any change in these test will be BC-breaking and should be done carefully.

        # This checks the autograd.Function behavior when we return one or multiple outputs
        # while one of these is an input, a view of an input or of a temporary tensor.

        # This indicator is used to track how many times the backward function was called
        bw_called = [0]
        # This indicator is used to check if the argument `ga` contains non-zero values
        ga_nz = [False]

        class IdOneOutput(Function):
            @staticmethod
            def forward(ctx, a, b, make_view):
                if make_view:
                    a = a.narrow(0, 0, 2)
                else:
                    a = a.clone()
                return a

            @staticmethod
            def backward(ctx, ga):
                bw_called[0] += 1
                return ga, None, None

        class IdTwoOutput(Function):
            @staticmethod
            def forward(ctx, a, b, make_view):
                if make_view:
                    a = a.narrow(0, 0, 2)
                else:
                    a = a.clone()
                return a, a + b

            @staticmethod
            def backward(ctx, ga, gab):
                bw_called[0] += 1
                if ga.eq(0).all():
                    ga_nz[0] = False
                else:
                    ga_nz[0] = True
                return ga + gab, gab, None

        class ViewOfTemp(Function):
            @staticmethod
            def forward(ctx, a, make_view):
                ctx.save_for_backward(a)
                if make_view:
                    a = a.narrow(0, 0, 2)
                else:
                    a = a.clone()
                b = a.clone()
                return b.select(0, 0)

            @staticmethod
            def backward(ctx, grad):
                bw_called[0] += 1
                a, = ctx.saved_tensors
                res = torch.zeros_like(a)
                res.select(0, 0).copy_(grad)
                return res, None

        fn_id_to_inplace_on_view_err_msg = {
            "one_output": ("Output 0 of IdOneOutputBackward is a view and is being "
                           "modified inplace. This view was created inside a custom Function"),
            "two_output": ("Output 0 of IdTwoOutputBackward is a view and is being modified inplace."
                           " This view is the output of a function that returns multiple views."),
            "view_of_temp": ("Output 0 of ViewOfTempBackward is a view and is being "
                             "modified inplace. This view was created inside a custom Function")
        }

        for fn_id in ["one_output", "two_output", "view_of_temp"]:
            for inplace in [True, False]:
                for make_view in [True, False]:
                    # Used for special casing the tests below
                    output_is_a_view = (make_view or fn_id == "view_of_temp")

                    def fn(a, b):
                        # never modify a, b inplace for gracheck
                        a = a.clone()
                        b = b.clone()
                        if fn_id == "two_output":
                            tmp1, tmp2 = IdTwoOutput.apply(a, b, make_view)
                            if inplace:
                                tmp1 += 3
                                tmp2 += 3
                            else:
                                tmp1 = tmp1 + 3
                                tmp2 = tmp2 + 3
                            tmp = tmp1 * tmp2
                        else:
                            if fn_id == "one_output":
                                tmp = IdOneOutput.apply(a, b, make_view)
                            else:
                                tmp = ViewOfTemp.apply(a + b, make_view)
                            if inplace:
                                tmp += 3
                            else:
                                tmp = tmp + 3

                        return tmp.sum()

                    a = torch.ones(2, dtype=dtype, requires_grad=True)
                    b = torch.ones(2, dtype=dtype, requires_grad=True)

                    err_msg = fn_id_to_inplace_on_view_err_msg[fn_id]

                    if not inplace or not output_is_a_view:
                        gradcheck(fn, (a, b), check_batched_grad=False)

                    # Was the custom backward called properly
                    bw_called[0] = 0
                    ga_nz[0] = True  # For the case where the backward is called

                    if inplace and output_is_a_view:
                        with self.assertRaisesRegex(RuntimeError, err_msg):
                            fn(a, b)
                    else:
                        fn(a, b).backward()

                    expected_called = 1
                    expected_ga_nz = True

                    if output_is_a_view and inplace:
                        expected_called = 0

                    self.assertTrue(bw_called[0] == expected_called)
                    self.assertTrue(ga_nz[0] == expected_ga_nz)

    def test_autograd_simple_views_python(self):
        self._do_test_autograd_simple_views_python(torch.double)
        self._do_test_autograd_simple_views_python(torch.cdouble)

    def test_autograd_inplace_views_creation_meta(self):
        # Tests creation_meta properly handled for inplace views

        class Func(torch.autograd.Function):
            @staticmethod
            def forward(ctx, x):
                return x.view_as(x)

            @staticmethod
            def backward(ctx, x):
                return x
        view_custom = Func.apply

        def run_test(fn, fn_type, grad_mode_view, grad_mode_iview, requires_grad, error1, error2):
            # This test checks the behavior of inplace-view functions when
            # the views are created in grad mode or not
            base = torch.rand(2, 3, requires_grad=requires_grad).clone()
            # 1. Create a view with `grad_mode=grad_mode_view`
            with torch.set_grad_enabled(grad_mode_view):
                if fn_type == "multi_view":
                    inp = base.unbind()[0]
                elif fn_type == "custom" :
                    inp = view_custom(base)
                else:
                    inp = base.view_as(base)

            # 2. Perform inplace view with `grad_mode=grad_mode_iview`
            with torch.set_grad_enabled(grad_mode_iview):
                if error1 is not None:
                    with self.assertRaisesRegex(RuntimeError, error1):
                        fn(inp)
                    return
                else:
                    # If error is None, check that runs without error
                    fn(inp)
            # 3. Do inplace on the (new) view
            if error2 is not None:
                with self.assertRaisesRegex(RuntimeError, error2):
                    inp.add_(1)
            else:
                # If error is None, check that runs without error
                inp.add_(1)

        no_grad_err = "A view was created in no_grad mode"
        multi_view_err = "function that returns multiple views"
        custom_err = "view was created inside a custom Function"

        def run_tests(fn):
            for fn_type in ("normal", "multi_view", "custom"):
                for grad_mode_view in (True, False):
                    for grad_mode_iview in (True, False):
                        for requires_grad in (True, False):
                            error1 = None  # expected error when we do inplace_view on original view
                            error2 = None  # expected error when we do inplace on the resulting view

                            if requires_grad:
                                if not grad_mode_view and grad_mode_iview:
                                    error1 = no_grad_err
                                if not grad_mode_view and not grad_mode_iview:
                                    error2 = no_grad_err

                                if fn_type == "multi_view":
                                    if grad_mode_view and grad_mode_iview:
                                        error1 = multi_view_err
                                    if grad_mode_view and not grad_mode_iview:
                                        error2 = multi_view_err

                                if fn_type == "custom":
                                    if grad_mode_view and grad_mode_iview:
                                        error1 = custom_err
                                    if grad_mode_view and not grad_mode_iview:
                                        error2 = custom_err

                            run_test(fn, fn_type, grad_mode_view, grad_mode_iview, requires_grad, error1, error2)

        # This list was created by logging gen_inplace_or_view_type.py
        #   detach_ is excluded for this test because it cannot be applied to
        #   views and thus does not return a view
        run_tests(lambda v: v.as_strided_((1, 0), (2, 2)))
        run_tests(lambda v: v.transpose_(0, 0))
        run_tests(lambda v: v.t_())
        run_tests(lambda v: v.squeeze_(0))
        run_tests(lambda v: v.unsqueeze_(0))
        run_tests(lambda v: v.swapdims_(0, 0))
        run_tests(lambda v: v.swapaxes_(0, 0))

    # TODO This is not the correct behavior -
    # See https://github.com/pytorch/pytorch/issues/49825#issuecomment-794466627
    def test_autograd_inplace_views_cross_dtype(self):
        # This test is here to make sure that any change to this behavior is detected
        # and not silent. The TODOs below mark the places with unexpected behavior.
        a_orig = torch.rand(3, 3, requires_grad=True, dtype=torch.complex64)
        a = a_orig.clone()
        b = torch.view_as_real(a)
        b = b.transpose(0, 1)
        b += 1
        b.backward(torch.arange(0, 18, dtype=torch.float).view(3, 3, 2))
        non_inplace_grad = a_orig.grad

        a_orig = torch.rand(3, 3, requires_grad=True, dtype=torch.complex64)
        a = a_orig.clone()
        b = torch.view_as_real(a)
        b.transpose_(0, 1)
        b += 1
        b.backward(torch.arange(0, 18, dtype=torch.float).view(3, 3, 2))
        inplace_grad = a_orig.grad

        # TODO: this is a bug!
        # once this is fixed, it should have the transpose removed:
        # self.assertEqual(non_inplace_grad, inplace_grad)
        self.assertEqual(non_inplace_grad.T, inplace_grad)

    def test_autograd_multiple_views_python(self):
        # This is not necessarily the absolute correct behavior, but this is the current
        # one. This test is here to make sure that any change to this behavior is detected
        # and not silent. The TODOs below mark the places with unexpected behavior.
        # Note that any change in these test will be BC-breaking and should be done carefully.

        # This checks that multiples views in the forward are properly traced and how they
        # behave with respect to inplace operations.

        # This indicator is used to track how many times the backward function was called
        bw_called = [0]

        class ComplexView(Function):
            @staticmethod
            def forward(ctx, a, idx):
                res = a.narrow(0, idx, 1)
                res = a.select(0, idx)
                ctx.save_for_backward(a)
                ctx.idx = idx
                return res

            @staticmethod
            def backward(ctx, grad):
                bw_called[0] += 1
                a, = ctx.saved_tensors
                res = torch.zeros_like(a)
                res.select(0, ctx.idx).copy_(grad)
                return res, None

        a = torch.ones(2, requires_grad=True)
        idx = 1

        bw_called[0] = 0
        out = ComplexView.apply(a.clone(), idx)
        out.sum().backward()
        self.assertTrue(bw_called[0] == 1)

        out = ComplexView.apply(a.clone(), idx)
        with self.assertRaisesRegex(RuntimeError,
                                    "Output 0 of ComplexViewBackward is a view and is being modified inplace"):
            out += 1

    def test_autograd_python_custom_function_inplace(self):
        # This is not necessarily the absolute correct behavior, but this is the current
        # one. This test is here to make sure that any change to this behavior is detected
        # and not silent. The TODOs below mark the places with unexpected behavior.
        # Note that any change in these test will be BC-breaking and should be done carefully.

        # This test checks custom autograd.Function that perform inplace operations

        bw_called = [0]

        # I) Single output
        class MyAdder(Function):
            @staticmethod
            def forward(ctx, a, b):
                a.add_(b)
                ctx.mark_dirty(a)
                return a

            @staticmethod
            def backward(ctx, grad):
                bw_called[0] += 1
                return grad, grad


        a = torch.ones(2, requires_grad=True)
        b = torch.ones(2, requires_grad=True)

        # No extra inplace
        c = MyAdder.apply(a.clone(), b)
        c.sum().backward()
        self.assertTrue(bw_called[0] == 1)

        # With extra inplace on the output
        bw_called[0] = 0
        c = MyAdder.apply(a.clone(), b)
        c += 2
        c.sum().backward()
        self.assertTrue(bw_called[0] == 1)

        # The input is a view
        bw_called[0] = 0
        c = MyAdder.apply(a.clone().view_as(a), b)
        c.sum().backward()
        self.assertTrue(bw_called[0] == 1)

        # Should not give non-inputs to mark_dirty
        class MyAdderBad(Function):
            @staticmethod
            def forward(ctx, a, b):
                c = 3 * a
                c.add_(b)
                ctx.mark_dirty(c)
                return c

            @staticmethod
            def backward(ctx, grad):
                bw_called[0] += 1
                grad = 3 * grad
                return grad, grad

        a = torch.ones(2, requires_grad=True)
        b = torch.ones(2, requires_grad=True)

        with warnings.catch_warnings(record=True) as w:
            MyAdderBad.apply(a.clone(), b)
        self.assertEqual(len(w), 1)

        # II) Multiple outputs
        class MyBadAdder(Function):
            @staticmethod
            def forward(ctx, a, b):
                a.add_(b)
                ctx.mark_dirty(a)
                return a, a + b

            @staticmethod
            def backward(ctx, ga, gab):
                bw_called[0] += 1
                return ga + gab, ga + gab

        # No extra inplace
        bw_called[0] = 0
        c, d = MyBadAdder.apply(a.clone(), b)
        (c * d).sum().backward()
        self.assertTrue(bw_called[0] == 1)

        # With extra inplace on the output
        bw_called[0] = 0
        c, d = MyBadAdder.apply(a.clone(), b)
        c += 2
        (c * d).sum().backward()
        self.assertTrue(bw_called[0] == 1)

        # The input is a view
        inplace_on_view_err = "your Function modifies inplace an input that is a view of another Tensor"
        with self.assertRaisesRegex(RuntimeError, inplace_on_view_err):
            c, d = MyBadAdder.apply(a.clone().view_as(a), b)

        # III) Inplace + other op
        class MyOutPlaceAdder(Function):
            @staticmethod
            def forward(ctx, a, b):
                a.add_(b)
                ctx.mark_dirty(a)
                return a.clone(), a + b

            @staticmethod
            def backward(ctx, ga, gab):
                bw_called[0] += 1
                return ga + gab, ga + 2 * gab

        # We don't reuse the input
        def fn(a, b):
            orig_a = a.clone().view_as(a)
            c, d = MyOutPlaceAdder.apply(orig_a, b)
            return (c * d).sum()

        bad_mark_dirty_err = "Some elements marked as dirty during the forward method were not returned as output."
        with self.assertRaisesRegex(RuntimeError, bad_mark_dirty_err):
            fn(a, b)

    def test_named_tensor_for_complex_views(self):
        names = ["batch", "height", "width", "complex"]
        z = torch.ones((5, 12, 14, 2), requires_grad=True)
        z_named = z.refine_names(*names)
        z_complex = torch.view_as_complex(z_named.rename(None)).refine_names(*names[:-1])
        z_complex.sum().backward()
        self.assertEqual(z.grad, torch.view_as_real(torch.ones_like(z_complex).rename(None)))

    def test_custom_function_return_view_in_nograd(self):
        class Alias(Function):
            @staticmethod
            def forward(ctx, x):
                return x[:]

            @staticmethod
            def backward(ctx, gx):
                return gx

        inp = torch.rand(2, requires_grad=True)

        with torch.no_grad():
            output = Alias.apply(inp)

        with torch.no_grad():
            expected_output = inp[:]

        # Calling the custom function should operate as if we called an equivalent op
        self.assertEqual(output.requires_grad, expected_output.requires_grad)

        # Check that in-place modification on view throws
        leaf_grad_err = "A view was created in no_grad mode and is being modified inplace"
        with self.assertRaisesRegex(RuntimeError, leaf_grad_err):
            output.zero_()

    def test_grad_mode_restored_reentrant(self):
        class MyFunction(Function):
            @staticmethod
            def forward(ctx, inp):
                return inp.clone()

            @staticmethod
            def backward(ctx, go):
                original = torch._C.is_grad_enabled()
                with torch.enable_grad():
                    self.assertTrue(torch._C.is_grad_enabled())
                    foo = torch.rand(go.size(), requires_grad=True)
                    grad, = torch.autograd.grad(
                        foo ** 3, foo, grad_outputs=go
                    )
                    self.assertTrue(torch._C.is_grad_enabled())
                self.assertTrue(torch._C.is_grad_enabled() == original)
                return grad

        inp = torch.rand(3, requires_grad=True)

        # Case where original==False
        MyFunction.apply(inp).sum().backward()
        # Case where original==True
        MyFunction.apply(inp).sum().backward(create_graph=True)

    def test_power_function(self):
        a = torch.tensor([0., 0., 0.])
        b = torch.tensor([-1., 0., 1.], requires_grad=True)
        c = torch.sum(a**b)
        c.backward()
        self.assertEqual(b.grad, torch.tensor([-inf, 0., 0.]))

        s = 0
        b = torch.tensor([-1., 0., 1.], requires_grad=True)
        c = torch.sum(s**b)
        c.backward()
        self.assertEqual(b.grad, torch.tensor([-inf, 0., 0.]))

    def test_custom_function_error(self):
        class BadFw(Function):
            @staticmethod
            def backward(ctx, foo):
                return foo

        class BadBw(Function):
            @staticmethod
            def forward(ctx, foo):
                return foo.clone()

        class BadBw2(Function):
            @staticmethod
            def forward(ctx, foo):
                return foo.clone()

            @staticmethod
            def backward(ctx, foo):
                return foo

            @staticmethod
            def vjp(ctx, foo):
                return foo

        class BadJvp(Function):
            @staticmethod
            def forward(ctx, foo):
                return foo.clone()

        inp = torch.rand(1, requires_grad=True)
        with self.assertRaisesRegex(NotImplementedError, "must implement the forward"):
            BadFw.apply(inp)

        with self.assertRaisesRegex(RuntimeError, "must implement either the backward"):
            BadBw.apply(inp).sum().backward()

        with self.assertRaisesRegex(RuntimeError, "Implementing both 'backward' and 'vjp'"):
            BadBw2.apply(inp).sum().backward()

        with self.assertRaisesRegex(RuntimeError, "must implement the jvp function"):
            with fwAD.dual_level():
                d = fwAD.make_dual(inp, torch.rand_like(inp))
                res = BadJvp.apply(d)

    def test_custom_function_forward_mode_view_checks(self):
        flag_to_error = {
            "ok": None,
            "not_a_view": "jvp is not returning a view",
            "not_a_view_of_inp": "jvp is not returning a view of the given",
            "not_a_view_of_inp_base": "jvp is not returning a view of the same base",
        }

        class ViewFn(Function):
            @staticmethod
            def forward(ctx, foo, flag):
                ctx.flag = flag
                ctx.size = foo.size()
                return foo.narrow(0, 0, 2)

            @staticmethod
            def vjp(ctx, gO):
                gI = gO.new_zeros(ctx.size)
                gI.narrow(0, 0, 2).copy_(gO)
                return gI, None

            @staticmethod
            def jvp(ctx, gI, _):
                res = gI.narrow(0, 0, 2)
                if ctx.flag != "ok":
                    # Break the view in the gradients!
                    res = res.clone()
                if ctx.flag in ["not_a_view_of_inp", "not_a_view_of_inp_base"]:
                    # Result should be a view, just of the wrong thing
                    res = res.view_as(res)
                return res

        inp = torch.rand(4, 4, dtype=torch.double, requires_grad=True)

        for flag, msg in flag_to_error.items():
            def test_fn(inp):
                if flag == "not_a_view_of_inp_base":
                    inp = inp.view_as(inp)
                return ViewFn.apply(inp, flag)

            if msg is None:
                gradcheck(test_fn, inp, check_forward_ad=True)
            else:
                with self.assertRaisesRegex(RuntimeError, msg):
                    gradcheck(test_fn, inp, check_forward_ad=True)

    def test_custom_function_forward_mode_inplace_checks(self):
        class InplaceFn(Function):
            @staticmethod
            def forward(ctx, foo, flag):
                ctx.mark_dirty(foo)
                ctx.flag = flag
                foo.mul_(2)
                return foo

            @staticmethod
            def vjp(ctx, gO):
                return 2 * gO, None

            @staticmethod
            def jvp(ctx, gI, _):
                if ctx.flag:
                    # Don't do the change inplace
                    return 2 * gI
                else:
                    gI.mul_(2)
                    return gI

        inp = torch.rand(4, 4, dtype=torch.double, requires_grad=True)

        def test_fn(inp, flag):
            inp = inp.clone()
            return InplaceFn.apply(inp, flag)

        gradcheck(test_fn, (inp, False), check_forward_ad=True)

        with self.assertRaisesRegex(RuntimeError, "inplace custom Function is not modifying the forward mode gradients inplace"):
            gradcheck(test_fn, (inp, True), check_forward_ad=True)

    def test_custom_function_forward_mode_wrong_formula(self):
        class UserFn(Function):
            @staticmethod
            def forward(ctx, foo, should_fail):
                ctx.should_fail = should_fail
                return foo * 2

            @staticmethod
            def vjp(ctx, gO):
                return 2 * gO, None

            @staticmethod
            def jvp(ctx, gI, _):
                if ctx.should_fail:
                    # Wrong gradient formula
                    return 3 * gI
                else:
                    return 2 * gI

        inp = torch.rand(10, dtype=torch.double, requires_grad=True)
        gradcheck(UserFn.apply, (inp, False), check_forward_ad=True)

        with self.assertRaisesRegex(RuntimeError, "Jacobian computed with forward mode mismatch for output 0"):
            gradcheck(UserFn.apply, (inp, True), check_forward_ad=True)

    def test_custom_function_forward_mode_non_tensor_before_tensor_args(self):
        class MyFn(torch.autograd.Function):
            @staticmethod
            def forward(ctx, nt, x, nt2, y):
                return x * 2 + y * 3

            @staticmethod
            def jvp(ctx, nt, x_t, nt2, y_t):
                self.assertIsNone(nt)
                self.assertIsNone(nt2)
                return x_t * 2 + y_t * 3

        x = torch.tensor(1., dtype=torch.double)
        t = torch.tensor(1., dtype=torch.double)
        y = torch.tensor(1., dtype=torch.double)

        with fwAD.dual_level():
            dual_x = fwAD.make_dual(x, t)
            MyFn.apply(1, dual_x, 1, y)

        gradcheck(MyFn.apply, (1, x.requires_grad_(True), 1, y.requires_grad_(True)), check_forward_ad=True,
                  check_backward_ad=False, check_batched_grad=False)

    def test_custom_function_forward_mode_forward_is_no_op(self):
        error_regex = "A custom Function's forward is returning a view \\(or an input as-is\\)"

        return_lambdas = {
            # If we return an input as-is in forward, that is treated
            # as if self.view_as(self) is performed. If jvp returns x.view_as(x),
            # this is OK.
            "view_as": lambda x: x.view_as(x),
            # Expect this to raise an error
            "self": lambda x: x,
            # Expect this to raise the same error
            "mul_by_2": lambda x: x * 2,
        }

        for k, fn in return_lambdas.items():
            class MyFn(torch.autograd.Function):
                @staticmethod
                def forward(ctx, x, y):
                    return x + y, x

                @staticmethod
                def vjp(ctx, gO1, gO2):
                    return gO1 + gO2, gO1

                @staticmethod
                def jvp(ctx, x_t, y_t):
                    return x_t + y_t, fn(x_t)

            a = torch.tensor(1., dtype=torch.double, requires_grad=True)
            t = torch.tensor(1., dtype=torch.double)
            b = torch.tensor(1., dtype=torch.double, requires_grad=True)

            c = torch.tensor(1., dtype=torch.double)
            t2 = torch.tensor(1., dtype=torch.double)
            d = torch.tensor(1., dtype=torch.double)

            with fwAD.dual_level():
                a_dual = fwAD.make_dual(a, t)
                c_dual = fwAD.make_dual(c, t2)

                if k == "view_as":
                    _, out2 = MyFn.apply(a_dual, b)
                    self.assertTrue(fwAD.unpack_dual(out2).tangent._base is t)

                    _, out2 = MyFn.apply(c_dual, d)
                    self.assertTrue(fwAD.unpack_dual(out2).tangent._base is t2)
                else:
                    with self.assertRaisesRegex(RuntimeError, error_regex):
                        MyFn.apply(a_dual, b)

                    with self.assertRaisesRegex(RuntimeError, error_regex):
                        MyFn.apply(c_dual, d)

            if k == "view_as":
                gradcheck(MyFn.apply, (a, c), check_forward_ad=True)
            else:
                with self.assertRaisesRegex(RuntimeError, error_regex):
                    gradcheck(MyFn.apply, (a, c), check_forward_ad=True)

    def test_custom_function_save_for_forward(self):
        class Func(torch.autograd.Function):
            @staticmethod
            def forward(ctx, x: torch.Tensor, y: torch.Tensor, z: int):
                ctx.save_for_backward(x, y)
                ctx.save_for_forward(x, y)
                ctx.z = z
                ctx.prod = x * y
                return z * ctx.prod

            @staticmethod
            def jvp(ctx, x_t, y_t, _):
                x_p, y_p = ctx.saved_tensors
                z = ctx.z
                return z * (y_p * x_t + x_p * y_t)

            @staticmethod
            def vjp(ctx, grad_out):
                x, y = ctx.saved_tensors
                z = ctx.z
                return z * grad_out * y, z * grad_out * x, None

        a = torch.tensor(1., requires_grad=True, dtype=torch.double)
        t = torch.tensor(1., dtype=torch.double)
        b = torch.tensor(2., requires_grad=True, dtype=torch.double)
        c = 4

        with fwAD.dual_level():
            a_dual = fwAD.make_dual(a, t)
            out = Func.apply(a_dual, b, c)
            out.backward()

        gradcheck(Func.apply, (a, b, c), check_forward_ad=True)

        # When saved for backward, but not saved for forward
        class Func(torch.autograd.Function):
            @staticmethod
            def forward(ctx, x: torch.Tensor):
                ctx.save_for_backward(x)
                return x.clone()

            @staticmethod
            def jvp(ctx, x_t):
                self.assertEqual(len(ctx.saved_tensors), 0)
                return x_t

            @staticmethod
            def vjp(ctx, grad_out):
                x, = ctx.saved_tensors
                self.assertEqual(len(ctx.saved_tensors), 1)
                return grad_out

        with fwAD.dual_level():
            a_dual = fwAD.make_dual(a, t)
            out = Func.apply(a_dual)
            out.backward()

        gradcheck(Func.apply, (a,), check_forward_ad=True)

    def test_custom_function_local_inplace(self):
        class MyFn(torch.autograd.Function):
            @staticmethod
            def forward(ctx, inp, inplace):
                view = inp.clone()[:3]
                if inplace:
                    view += 2
                return view

            @staticmethod
            def backward(ctx, grad):
                return grad, None

        base = torch.rand(10, requires_grad=True)

        foo = MyFn.apply(base, False)
        self.assertEqual(foo.grad_fn.__class__.__name__, "MyFnBackward")

        foo = MyFn.apply(base, True)
        self.assertEqual(foo.grad_fn.__class__.__name__, "MyFnBackward")

    def test_integer_outputs(self):
        inp = torch.rand(4, requires_grad=True)

        out = inp.argmax()
        self.assertFalse(out.dtype.is_floating_point)
        self.assertFalse(out.requires_grad)

        out = inp.argmin()
        self.assertFalse(out.dtype.is_floating_point)
        self.assertFalse(out.requires_grad)

        out = inp.argsort()
        self.assertFalse(out.dtype.is_floating_point)
        self.assertFalse(out.requires_grad)

        val = torch.rand((), requires_grad=True)

        out = torch.searchsorted(inp, val)
        self.assertFalse(out.dtype.is_floating_point)
        self.assertFalse(out.requires_grad)

        bins = torch.linspace(0, 1.0, steps=100, requires_grad=True)
        vals = torch.rand(5, 5, requires_grad=True)
        out = torch.bucketize(vals, bins)
        self.assertFalse(out.dtype.is_floating_point)
        self.assertFalse(out.requires_grad)

        val = torch.empty(5).requires_grad_()
        out = val.count_nonzero()
        self.assertFalse(out.requires_grad)

        def assert_only_first_requires_grad(res):
            if not isinstance(res, tuple):
                res = (res,)
            self.assertTrue(res[0].requires_grad)
            for out in res[1:]:
                if out is not None:
                    self.assertFalse(out.requires_grad)

        for sort in [True, False]:
            for return_inverse in [True, False]:
                for return_counts in [True, False]:
                    res = torch.unique(inp, sorted=sort, return_inverse=return_inverse,
                                       return_counts=return_counts)
                    assert_only_first_requires_grad(res)

                    res = torch.unique(inp, sorted=sort, return_inverse=return_inverse,
                                       return_counts=return_counts, dim=0)
                    assert_only_first_requires_grad(res)

                    res = torch.unique_consecutive(inp, return_inverse=return_inverse,
                                                   return_counts=return_counts)
                    assert_only_first_requires_grad(res)

                    res = torch.unique_consecutive(inp, return_inverse=return_inverse,
                                                   return_counts=return_counts, dim=0)
                    assert_only_first_requires_grad(res)

                    # Here we test the internal functions to make sure all of them are
                    # covered on top of the public API
                    res = torch._unique(inp, sorted=sort, return_inverse=return_inverse)
                    assert_only_first_requires_grad(res)

                    # This looks public but is actually manually deleted from the
                    # torch namespace in torch/functional.py
                    res = torch._VF.unique_dim(inp, dim=0, sorted=sort, return_inverse=return_inverse,
                                               return_counts=return_counts)
                    assert_only_first_requires_grad(res)

                    # We don't test `unique_dim_consecutive` here.
                    # It looks public but the python binding is actually manually disabled in
                    # tools/autograd/gen_python_functions.py

                    res = torch._unique2(inp, sorted=sort, return_inverse=return_inverse,
                                         return_counts=return_counts)
                    assert_only_first_requires_grad(res)

    def test_custom_function_cycle(self):
        class MyFn(Function):
            @staticmethod
            def forward(ctx, x, metadata):
                x = x.clone()
                ctx.meta = metadata
                ctx.save_for_backward(x)
                return x

            @staticmethod
            def backward(ctx, gO):
                x, = ctx.saved_tensors
                self.assertEqual(x, 3.14)
                self.assertEqual(ctx.meta["foo"], 3.14)
                return gO * x, None

        def get_refs(with_backward):
            a = torch.tensor(3.14, requires_grad=True)

            metadata = {}
            out = MyFn.apply(a, metadata)

            metadata["foo"] = out

            if with_backward:
                out.sum().backward()
                self.assertEqual(a.grad, a)

            return torch._C._WeakTensorRef(out)

        with disable_gc():
            ref = get_refs(False)
            self.assertFalse(ref.expired())
        gc.collect()
        self.assertTrue(ref.expired())

        # The backward clears the saved_variables but not the __dict__
        with disable_gc():
            ref = get_refs(True)
            self.assertFalse(ref.expired())
        gc.collect()
        self.assertTrue(ref.expired())

<<<<<<< HEAD
    def test_full_backward_hook_create_graph_true_cycle(self):
=======
    def test_create_graph_and_full_backward_hook_cycle(self):
>>>>>>> 4a5fdc56
        # If BackwardHook saves grad_output, it can create a cycle when we perform backward
        # with create_graph=True
        #
        #   grad_output -> grad_output.grad_fn -> graph -> hook -> grad_output
        #
        class TestCls():
<<<<<<< HEAD
            pass
        def get_ref():
            t = torch.randn(10, requires_grad=False)
            a = torch.tensor(1., requires_grad=True)
            class Test(nn.Module):
                def forward(self, x):
                    return x * a ** 2
            mod = Test()

            # Dummy class for the purpose of creating a weakref
            def fn(mod, gI, gO):
                print(gO, gI)
                # Check that full_backward_hook still works
                # self.assertTrue(torch.allclose(gI[0], 2 * a * gO[0]))
                return None

            mod.register_full_backward_hook(fn)
            tmp = mod(t)

            # Save dummy varible to graph and get a weak ref to it
=======
            # Dummy class for the purpose of creating a weakref
            pass

        def get_ref(input_requires_grad, nb_hooks):
            t = torch.randn(10, requires_grad=input_requires_grad)
            a = torch.tensor(1., requires_grad=True)

            class Test(nn.Module):
                def forward(self, x):
                    return x ** 2 * a ** 2
            mod = Test()

            for _ in range(nb_hooks):
                mod.register_full_backward_hook(lambda a, b, c: None)

            tmp = mod(t)

            # Save dummy object to graph and get a weak ref to it
>>>>>>> 4a5fdc56
            test = TestCls()
            ref = weakref.ref(test)
            tmp.grad_fn.metadata["a"] = test

<<<<<<< HEAD
            tmp.exp().sum().backward(create_graph=True)

            # We also need this, or else there would still be a cycle!
            a.grad = None

            return ref

        ref_ = get_ref()
        gc.collect()
        self.assertIsNone(ref_())
=======
            with set_warn_always_context(True):
                with warnings.catch_warnings(record=True) as w:
                    tmp.exp().sum().backward(create_graph=True)
                    self.assertTrue(len(w) == 1)
                    self.assertTrue("Using backward() with create_graph=True" in str(w[0].message))

            # Remove the backward + create_graph=True cycle
            a.grad = None
            t.grad = None

            return ref

        for nb_hooks in (1, 2, 3):
            for input_requires_grad in (True, False):
                ref_ = get_ref(
                    input_requires_grad=input_requires_grad,
                    nb_hooks=nb_hooks,
                )
                gc.collect()
                self.assertIsNone(ref_())
>>>>>>> 4a5fdc56


    def test_input_buffer_accum(self):
        leaf = torch.rand(2, 2, requires_grad=True)

        # An op that returns sparse gradients
        ind = torch.tensor([[0, 0]], dtype=torch.long)
        out2 = leaf.gather(0, ind, sparse_grad=True)

        # An op that returns the gradients as-is
        out1 = leaf.clone()

        grad_out1_original = torch.rand_like(out1)
        grad_out1 = grad_out1_original.clone()
        grad_out2 = torch.rand_like(out2)

        torch.autograd.backward((out1, out2), (grad_out1, grad_out2))

        # Given gradients should not be modified inplace
        self.assertEqual(grad_out1, grad_out1_original)

    def test_no_unnecessary_unwrapping(self):
        a = torch.randn(5, requires_grad=True)
        a_orig = a.detach().clone()
        b = a * a
        c = a * b
        d = torch.exp(a)

        # a is leaf
        self.assertIs(b.grad_fn._saved_self, a)
        self.assertIs(b.grad_fn._saved_other, a)
        self.assertIs(c.grad_fn._saved_self, a)

        # b is not an output
        self.assertIs(c.grad_fn._saved_other, b)

        # d is an output
        self.assertEqual(d.grad_fn._saved_result, d)
        self.assertIsNot(d.grad_fn._saved_result, d)

        c.sum().backward()

        with self.assertRaisesRegex(RuntimeError, "after they have already been freed"):
            c.grad_fn._saved_self

        # a is left untouched
        self.assertEqual(a, a_orig)

    def test_saved_variable_version_counter(self):
        a = torch.rand(2, requires_grad=True)

        b = torch.exp(a)

        b_unpacked = b.grad_fn._saved_result
        self.assertEqual(b, b_unpacked)
        self.assertEqual(b._version, b_unpacked._version)

        with torch.no_grad():
            b += 1

        self.assertEqual(b, b_unpacked)
        self.assertEqual(b._version, b_unpacked._version)

    def test_saved_variable_packing_unpacking_saved_original_with_hooks(self):
        # Tests that packing/unpacking a SavedVariable works correctly with user-defined hooks
        # The saved_original / did_not_save_original distinction corresponds to the `save_original`
        # attribute of `SavedVariable`.

        def test(get_input, is_leaf):
            a = get_input()
            grad_fn = a.grad_fn
            y = a * a
            y.grad_fn._raw_saved_self.register_hooks(lambda x: 2 * x, lambda x: x / 2)
            self.assertEqual(a, y.grad_fn._saved_self)
            if not is_leaf:
                self.assertIs(grad_fn, y.grad_fn._saved_self.grad_fn)
                y.sum().backward()
            else:
                y.sum().backward()
                self.assertEqual(2 * a, a.grad)

            a = get_input()
            grad_fn = a.grad_fn
            y = a * a
            y.grad_fn._raw_saved_self.register_hooks(lambda x: 2 * x, lambda x: x)
            self.assertEqual(2 * a, y.grad_fn._saved_self)
            if not is_leaf:
                self.assertIs(grad_fn, y.grad_fn._saved_self.grad_fn)
                y.sum().backward()
            else:
                y.sum().backward()
                self.assertEqual(3 * a, a.grad)

            # double backward
            a = get_input()
            grad_fn = a.grad_fn
            y = a ** 3
            y.grad_fn._raw_saved_self.register_hooks(lambda x: x, lambda x: x)
            s = torch.sum(y)
            g, = torch.autograd.grad(s, (a, ), create_graph=True)
            if not is_leaf:
                self.assertIs(grad_fn, y.grad_fn._saved_self.grad_fn)
                g.sum().backward()
            else:
                g.sum().backward()
                self.assertEqual(6 * a, a.grad)

            a = get_input()
            y = a * a
            y.grad_fn._raw_saved_self.register_hooks(lambda x: x, lambda x: 1)
            with self.assertRaisesRegex(TypeError, "Output of saved tensor unpack_hook expected to be a Tensor"):
                print(y.grad_fn._saved_self)

            a = get_input()
            y = a * a
            with self.assertRaisesRegex(TypeError, "missing 1 required positional argument"):
                y.grad_fn._raw_saved_self.register_hooks(lambda x, b: x, lambda x: x)

            a = get_input()
            y = a * a
            with self.assertRaisesRegex(TypeError, "missing 1 required positional argument"):
                y.grad_fn._raw_saved_self.register_hooks(lambda x, b: (x, b), lambda x: x)

            def inplace_double(x):
                x *= 2
                return x

            a = get_input()
            t = a * a

            with self.assertRaisesRegex(RuntimeError, "A saved tensor pack hook is modifying its input in place."):
                t.grad_fn._raw_saved_self.register_hooks(inplace_double, lambda x: x / 2)

        # leaf
        test(lambda: torch.randn(5, requires_grad=True), True)

        # not leaf, not output
        test(lambda: (1 + torch.randn(5, requires_grad=True)), False)

    def test_saved_variable_packing_unpacking_did_not_save_original_with_hooks(self):
        # Tests that packing/unpacking a SavedVariable works correctly with user-defined hooks
        # The saved_original / did_not_save_original distinction corresponds to the `save_original`
        # attribute of `SavedVariable`.

        a = torch.randn(5, requires_grad=True)
        y = torch.exp(a)
        y.grad_fn._raw_saved_result.register_hooks(lambda x: x, lambda x: x)
        self.assertEqual(y, y.grad_fn._saved_result)
        self.assertIs(y.grad_fn, y.grad_fn._saved_result.grad_fn)
        y.sum().backward()
        self.assertEqual(a.grad, y)

    def test_saved_variable_packing_unpacking_saved_original_with_default_hooks(self):
        # Tests that default hooks are properly registered, used and reset
        # The saved_original / did_not_save_original distinction corresponds to the `save_original`
        # attribute of `SavedVariable`.
        # See also:
        #  - test_saved_variable_packing_unpacking_saved_original_with_hooks

        def pack(x):
            warnings.warn("pack")
            return x

        with torch.autograd.graph.saved_tensors_hooks(pack, lambda x: x):
            a = torch.ones(5, requires_grad=True)

            warnings.simplefilter('always')
            with warnings.catch_warnings(record=True) as w:
                y = a * a
                # should raise two warnings from a being saved twice
                self.assertEqual(len(w), 2)

        with torch.autograd.graph.saved_tensors_hooks(lambda x: x, lambda x: x):
            a = torch.randn(5, requires_grad=True)
            y = a * a
            self.assertEqual(a, y.grad_fn._saved_self)
            self.assertEqual(a, y.grad_fn._saved_other)
            y.sum().backward()
            self.assertEqual(2 * a, a.grad)

        with torch.autograd.graph.saved_tensors_hooks(lambda x: 2 * x, lambda x: x / 2):
            a = torch.randn(5, requires_grad=True)
            y = a * a
            self.assertEqual(a, y.grad_fn._saved_self)
            self.assertEqual(a, y.grad_fn._saved_other)
            y.sum().backward()
            self.assertEqual(2 * a, a.grad)

        with torch.autograd.graph.saved_tensors_hooks(lambda x: 2 * x, lambda x: x):
            a = torch.randn(5, requires_grad=True)
            y = a * a
            self.assertEqual(2 * a, y.grad_fn._saved_self)
            self.assertEqual(2 * a, y.grad_fn._saved_other)
            y.sum().backward()
            self.assertEqual(4 * a, a.grad)

        # Exited hooks correctly
        a = torch.randn(5, requires_grad=True)
        y = a * a
        self.assertEqual(a, y.grad_fn._saved_self)
        self.assertEqual(a, y.grad_fn._saved_other)
        y.sum().backward()
        self.assertEqual(2 * a, a.grad)

    def test_saved_variable_packing_unpacking_did_not_save_original_with_default_hooks(self):
        # See also test_saved_variable_packing_unpacking_did_not_save_original_with_hooks

        with torch.autograd.graph.saved_tensors_hooks(lambda x: x, lambda x: x):
            a = torch.randn(5, requires_grad=True)
            y = torch.exp(a)
            self.assertEqual(y, y.grad_fn._saved_result)
            y.sum().backward()
            self.assertEqual(a.grad, y)

    def test_setting_default_saved_variable_hooks_twice_should_not_fail(self):
        with torch.autograd.graph.saved_tensors_hooks(lambda x: x, lambda x: x):
            with torch.autograd.graph.saved_tensors_hooks(lambda x: x, lambda x: x):
                pass

    def test_setting_default_saved_variable_hooks_twice_should_use_inner(self):
        with torch.autograd.graph.saved_tensors_hooks(lambda x: 3 * x, lambda x: 3 * x):
            b = torch.randn(5, requires_grad=True)
            with torch.autograd.graph.saved_tensors_hooks(lambda x: 5 * x, lambda x: 5 * x):
                a = torch.randn(5, requires_grad=True)
                y = a * a
            z = b * b
        y.sum().backward()
        z.sum().backward()
        self.assertEqual(2 * 5 * 5 * a, a.grad)
        self.assertEqual(2 * 3 * 3 * b, b.grad)

    def test_disabling_saved_tensor_hooks(self):
        with torch.autograd.graph.disable_saved_tensors_hooks("error message"):
            with self.assertRaisesRegex(RuntimeError, "error message"):
                with torch.autograd.graph.saved_tensors_hooks(lambda x: x, lambda x: x):
                    pass

        self.assertTrue(torch._C._autograd._saved_tensors_hooks_is_enabled())

        with torch.autograd.graph.saved_tensors_hooks(lambda x: x, lambda x: x):
            with self.assertRaisesRegex(RuntimeError, "error message"):
                with torch.autograd.graph.disable_saved_tensors_hooks("error message"):
                    pass

        self.assertTrue(torch._C._autograd._saved_tensors_hooks_is_enabled())

    def test_disabling_saved_tensor_hooks_nested(self):
        with torch.autograd.graph.disable_saved_tensors_hooks("outer"):
            with torch.autograd.graph.disable_saved_tensors_hooks("inner"):
                with self.assertRaisesRegex(RuntimeError, "inner"):
                    with torch.autograd.graph.saved_tensors_hooks(lambda x: x, lambda x: x):
                        pass

            self.assertFalse(torch._C._autograd._saved_tensors_hooks_is_enabled())

        self.assertTrue(torch._C._autograd._saved_tensors_hooks_is_enabled())

    def test_save_on_cpu_and_checkpoint(self):
        a = torch.randn(2, 2, requires_grad=True)

        b = a.pow(2).pow(2).pow(2).pow(2)
        b.sum().backward()
        b_grad = a.grad.clone()
        a.grad.zero_()

        with torch.autograd.graph.save_on_cpu():
            h = a.pow(2)
            h = checkpoint(lambda x: x.pow(2).pow(2), h, use_reentrant=False)
            c = h.pow(2)
        c.sum().backward()
        c_grad = a.grad.clone()
        a.grad.zero_()

        def f(a):
            h = a.pow(2)
            with torch.autograd.graph.save_on_cpu():
                h = h.pow(2).pow(2)
            return h.pow(2)

        d = checkpoint(f, a, use_reentrant=False)
        d.sum().backward()
        d_grad = a.grad.clone()

        self.assertEqual(b_grad, c_grad)
        self.assertEqual(b_grad, d_grad)

    def test_pack_hook_with_inplace_modification_should_fail(self):
        a = torch.randn(5, requires_grad=True)

        def inc(x):
            x += 1
            return x
        with torch.autograd.graph.saved_tensors_hooks(inc, lambda x: x):
            with self.assertRaisesRegex(RuntimeError, "A saved tensor pack hook is modifying its input in place."):
                y = torch.exp(a)

        y = torch.exp(a)
        with self.assertRaisesRegex(RuntimeError, "A saved tensor pack hook is modifying its input in place."):
            y.grad_fn._raw_saved_result.register_hooks(inc, lambda x: x)

    def test_saving_variable_to_disk(self):
        with tempfile.TemporaryDirectory() as tmp_dir:
            def pack(x):
                name = os.path.join(tmp_dir, str(uuid.uuid4()))
                torch.save(x, name)
                return name

            def unpack(name):
                return torch.load(name)

            with torch.autograd.graph.saved_tensors_hooks(pack, unpack):
                a = torch.ones(5, requires_grad=True)
                y = a * a
                self.assertEqual(a, y.grad_fn._saved_self)

                y.sum().backward()
                self.assertEqual(2 * a, a.grad)

    def test_default_saved_variable_hooks_double_backward(self):
        with torch.autograd.graph.saved_tensors_hooks(lambda x: x, lambda x: x):
            a = torch.randn(5, requires_grad=True)
            y = a ** 3
            s = torch.sum(y)
            g, = torch.autograd.grad(s, (a, ), create_graph=True)
            g.sum().backward()
            self.assertEqual(6 * a, a.grad)


        with torch.autograd.graph.saved_tensors_hooks(lambda x: 2 * x, lambda x: x):
            a = torch.randn(5, requires_grad=True)
            y = a ** 3
            s = torch.sum(y)
        g, = torch.autograd.grad(s, (a, ), create_graph=True)
        g.sum().backward()
        # factor 2 because only a is saved once
        self.assertEqual(6 * 2 * a, a.grad)


        a = torch.randn(5, requires_grad=True)
        y = a ** 3
        s = torch.sum(y)
        with torch.autograd.graph.saved_tensors_hooks(lambda x: 2 * x, lambda x: x):
            g, = torch.autograd.grad(s, (a, ), create_graph=True)
            g.sum().backward()
            # factor 4 because pow_backward is grad * (exp * self.pow(exp - 1))
            # so grad is saved and self (i.e. a) is saved
            self.assertEqual(6 * 4 * a, a.grad)


        with torch.autograd.graph.saved_tensors_hooks(lambda x: 2 * x, lambda x: x):
            a = torch.randn(5, requires_grad=True)
            y = a ** 3
            s = torch.sum(y)
            g, = torch.autograd.grad(s, (a, ), create_graph=True)
            g.sum().backward()
            # combining the two above blocks: 2 * 4 = 8
            # note that in that sense, a is saved twice
            self.assertEqual(6 * 8 * a, a.grad)

    def test_graph_save_on_cpu(self):
        def test(get_input, cuda, pin_memory):
            with torch.autograd.graph.save_on_cpu(pin_memory):
                a = get_input()
                if cuda:
                    a.cuda()
                y = a * a
                self.assertEqual(a, y.grad_fn._saved_self)
                self.assertEqual(a, y.grad_fn._saved_other)
                self.assertEqual(a.dtype, y.grad_fn._saved_self.dtype)
                self.assertEqual(a.layout, y.grad_fn._saved_self.layout)
                if y.is_sparse:
                    y = y.to_dense()
                y.sum().backward()

                actual = 2 * a
                expected = a.grad
                if a.is_sparse:
                    actual = actual.coalesce()
                    expected = expected.coalesce()

                self.assertEqual(actual, expected)

        for cuda in [False] + ([True] if torch.cuda.is_available() else []):
            for pin_memory in [True, False]:
                # FloatTensor
                test(lambda: torch.randn(5, requires_grad=True), cuda, pin_memory)
                # DoubleTensor
                test(lambda: torch.randn(5, requires_grad=True, dtype=torch.double), cuda, pin_memory)
                # Sparse tensor
                x = torch.sparse_coo_tensor(torch.tensor([[1, 1]]).long(), torch.tensor([1., 1.]), requires_grad=True)
                test(lambda: x, cuda, pin_memory)

    @unittest.skipIf(not TEST_CUDA, "test requires CUDA")
    def test_graph_save_on_cpu_cuda(self):
        def f(x):
            a = x + 1
            return a * a

        # with grad
        a = torch.ones(1, requires_grad=True, device="cuda")
        y = f(a)
        memory_with_grad = torch.cuda.memory_allocated()

        del a
        del y

        # without grad
        a = torch.ones(1, requires_grad=True, device="cuda")
        with torch.no_grad():
            y = f(a)
        memory_without_grad = torch.cuda.memory_allocated()

        self.assertGreater(memory_with_grad, memory_without_grad)

        del a
        del y

        # with hooks
        with torch.autograd.graph.save_on_cpu():
            a = torch.ones(1, requires_grad=True, device="cuda")
            y = f(a)
            memory_with_hooks = torch.cuda.memory_allocated()
            self.assertEqual(memory_with_hooks, memory_without_grad)

    def test_multi_grad_hooks(self):
        t1 = torch.rand(2, requires_grad=True)
        t2 = torch.rand(2, requires_grad=True)
        t3 = torch.rand(2, requires_grad=True)
        t4 = torch.rand(2, requires_grad=True)

        res = [None] * 4
        count = [0]

        def hook(grads):
            nonlocal res
            count[0] += 1
            res = [g is not None for g in grads]

        handle = torch.autograd.graph.register_multi_grad_hook((t1, t2, t3, t4), hook)

        out = t2 * t3

        out.sum().backward(inputs=(t2, t3), retain_graph=True)
        self.assertEqual(count[0], 1)
        self.assertEqual(res, [False, True, True, False])

        out.sum().backward(inputs=(t1, t4), retain_graph=True)
        self.assertEqual(count[0], 1)

        out.sum().backward(inputs=(t1, t3), retain_graph=True)
        self.assertEqual(count[0], 2)
        self.assertEqual(res, [False, False, True, False])

        class Func(torch.autograd.Function):
            @staticmethod
            def forward(ctx, x):
                return x

            @staticmethod
            def backward(ctx, gO):
                raise RuntimeError("error message")

        out = Func.apply(t2) * t3
        with self.assertRaisesRegex(RuntimeError, "error message"):
            out.sum().backward(inputs=(t2, t3), retain_graph=True)
        self.assertEqual(count[0], 2)

        handle.remove()
        out.sum().backward(inputs=(t1, t3), retain_graph=True)
        self.assertEqual(count[0], 2)

    def test_pynode_destruction_deadlock(self):
        script = """
import torch

class Foo(torch.autograd.Function):
    @staticmethod
    def forward(ctx, x):
        return x.clone()

    @staticmethod
    def forward(ctx, gO):
        return gO.clone()

def get_out():
    inp = torch.rand(2, requires_grad=True)

    # The python function is first so that it runs
    # last in the backward pass
    right = Foo.apply(inp)

    # An op that creates new memory
    left1 = inp.clone()
    # An op that saves its input
    left2 = left1 ** 2

    # Inplace modify so that the backward for
    # left2 always raises an error
    left1 += 1

    # An op that takes both side as input.
    # After running, both side's last op will be in
    # the ready queue
    # And the op for left will run first as it was
    # executed last during the forward
    out = left2 + right

    return out

# Nothing should be global variables here as, from what
# I can see, python leaks all the global objects
get_out().sum().backward()

# This used to deadlock when the PyNode is being destroyed after
# the error is raised.
"""
        try:
            subprocess.check_output(
                [sys.executable, '-c', script],
                stderr=subprocess.STDOUT,
                # On Windows, opening the subprocess with the default CWD makes `import torch`
                # fail, so just set CWD to this script's directory
                cwd=os.path.dirname(os.path.realpath(__file__)),
                # It is ok to have an extra long timeout here as a timeout means the test failed
                timeout=20)
        except subprocess.TimeoutExpired as e:
            self.fail(msg="Example code timed out! See the code sample in the test for details.")
        except subprocess.CalledProcessError as e:
            err_msg = "RuntimeError: one of the variables needed for gradient computation"
            self.assertTrue(err_msg in e.output.decode("utf-8"))

def index_perm_variable(shape, max_indices):
    if not isinstance(shape, tuple):
        shape = (shape,)

    index = torch.randperm(max_indices).narrow(0, 0, reduce(mul, shape)).view(shape)
    return index

def bernoulli_scalar():
    return torch.tensor(0, dtype=torch.uint8).bernoulli_()


class TestAutogradForwardModeBatchedGrad(TestCase):
    def test_out_of_place_basic(self):
        a = torch.rand(4, 4, dtype=torch.double, requires_grad=True)
        b = torch.rand(4, 4, dtype=torch.double, requires_grad=True)
        self.assertTrue(gradcheck(torch.sin, a, check_forward_ad=True, check_batched_grad=True,
                                  check_batched_forward_grad=True))
        self.assertTrue(gradcheck(torch.add, (a, b), check_forward_ad=True, check_batched_grad=True,
                                  check_batched_forward_grad=True))

    def test_out_of_place_not_same_layout(self):
        input = torch.zeros([2, 2]).transpose(0, 1)
        tangent = torch.zeros([2, 2, 2])

        def jvp(tangent):
            with fwAD.dual_level():
                x = fwAD.make_dual(input, tangent)
                return fwAD.unpack_dual(x)[1]
        x_tangent = torch._vmap_internals._vmap(jvp, 0, 0)(tangent)

        self.assertIsNot(x_tangent, tangent)

    def test_inplace_on_view_same_layout(self):
        input = torch.zeros([2, 2])
        tangent = torch.zeros([2, 2, 2])
        base = torch.zeros([2, 2])
        view = base.view_as(base)

        def jvp(tangent):
            with fwAD.dual_level():
                x = fwAD.make_dual(input, tangent)
                view.copy_(x)
                return fwAD.unpack_dual(x)[1], fwAD.unpack_dual(view)[1], fwAD.unpack_dual(view._base)[1]
        x_tangent, view_tangent, base_tangent = torch._vmap_internals._vmap(jvp, 0, 0)(tangent)

        self.assertFalse(view_tangent._is_view())  # Optimization to share the same tensor!
        self.assertIs(view_tangent, base_tangent)
        self.assertIs(x_tangent, tangent)

    def test_inplace_on_view_not_same_layout(self):
        input = torch.zeros([2, 2])
        tangent = torch.zeros([2, 2, 2])
        view = torch.zeros([2, 2]).transpose(0, 1)

        def jvp(tangent):
            with fwAD.dual_level():
                x = fwAD.make_dual(input, tangent)
                view.copy_(x)
                return fwAD.unpack_dual(x)[1], fwAD.unpack_dual(view)[1], fwAD.unpack_dual(view._base)[1]
        x_tangent, view_tangent, base_tangent = torch._vmap_internals._vmap(jvp, 0, 0)(tangent)

        self.assertIs(view_tangent._base, base_tangent)
        self.assertIs(x_tangent, tangent)
        self.assertIsNot(view_tangent, tangent)

    def test_metadata_check_for_storage_numel_skipped(self):
        # See: test_metadata_check_checks_storage_numel for the reverse of this test
        primal = torch.randn(5)[:4].detach()
        self.assertEqual(len(primal.storage()), 5)
        tangent = torch.randn(10, 4)

        def jvp(tangent):
            with fwAD.dual_level():
                dual = fwAD.make_dual(primal, tangent)
                _, unpacked_tangent = fwAD.unpack_dual(dual)

                # No copy is made
                self.assertIs(tangent, unpacked_tangent)

                # as_strided raises
                with self.assertRaisesRegex(RuntimeError, "can access memory outside of `tensor`"):
                    dual.as_strided((5,), (1,), 0)
            return unpacked_tangent

        torch._vmap_internals._vmap(jvp, 0, 0)(tangent)


class TestAutogradForwardMode(TestCase):
    def tearDown(self):
        # Ensure that a failing test won't make others fail
        while fwAD._current_level >= 0:
            fwAD.exit_dual_level()

        super().tearDown()

    def test_forward_level_cleanup(self):
        def get_tensor_and_weak_ref():
            # Create a new Tensor and weak reference
            t = torch.rand(2, requires_grad=True)
            return t, torch._C._WeakTensorRef(t)

        # Sanity check that the helper function works as expected
        t, t_ref = get_tensor_and_weak_ref()
        self.assertFalse(t_ref.expired())

        del t
        self.assertTrue(t_ref.expired())

        # Main test code
        foo = torch.rand(2)

        with fwAD.dual_level():
            tangent, tangent_ref = get_tensor_and_weak_ref()
            self.assertFalse(tangent_ref.expired())

            dual = fwAD.make_dual(foo, tangent)
            self.assertFalse(tangent_ref.expired())

            # Make sure that the tangent we provided has been re-used as is
            self.assertTrue(fwAD.unpack_dual(dual)[1] is tangent)

            # Make sure that dual is keeping the tangent alive
            del tangent
            self.assertFalse(tangent_ref.expired())

            # Make sure that the dual level does not keep the c++
            # version of the tangent alive
            del dual
            self.assertTrue(tangent_ref.expired())

    def test_size_check(self):
        foo = torch.rand(2)
        tangent = torch.rand(3)

        with fwAD.dual_level():
            with self.assertRaisesRegex(RuntimeError, "Trying to set a forward gradient that has a different size"):
                dual = fwAD.make_dual(foo, tangent)

            dual = fwAD.make_dual(foo, tangent[1:])

    def test_metadata_check_checks_storage_numel(self):
        primal = torch.randn(5)[:4].detach()
        self.assertEqual(len(primal.storage()), 5)
        tangent = torch.randn(4)

        with fwAD.dual_level():
            dual = fwAD.make_dual(primal, tangent)
            _, unpacked_tangent = fwAD.unpack_dual(dual)

            # # Verify that mutating unpacked tangent does not affect the original tangent
            tangent_clone = tangent.clone()
            unpacked_tangent *= 2
            self.assertTrue(torch.allclose(tangent_clone, tangent))

            # as_strided runs without error
            dual.as_strided((5,), (1,), 0)

    def test_metadata_check_checks_ignores_size_zero(self):
        a = torch.ones(0).as_strided((0, 1,), (1, 1,), 0)
        b = torch.ones(0).as_strided((0, 1,), (1, 0,), 0)

        with fwAD.dual_level():
            dual = fwAD.make_dual(a, b)
            torch.diagonal(dual, offset=0)

        input = torch.rand([0, 1], dtype=torch.complex128, requires_grad=True)
        func = partial(torch.diagonal, offset=0)
        torch.autograd.gradcheck(func, (input,), check_forward_ad=True)

    def test_metadata_check_when_primal_has_conj_bit(self):
        # Make sure the _has_same_storage_numel is a fallthrough, so that
        # conj bit does not materialize. If it materializes it would
        # cause the layout check to fail for views that do not index the
        # the entire storage.
        a = torch.randn(2, 2, dtype=torch.cdouble).conj()
        b = torch.rand_like(a)

        self.assertTrue(torch.is_conj(a))
        self.assertEqual(len(a.storage()), len(b.storage()))

        with fwAD.dual_level():
            dual = fwAD.make_dual(a, b)
            dual[1:]

    def test_metadata_check_when_primal_has_neg_bit(self):
        # Make sure the _has_same_storage_numel is a fallthrough, so that
        # conj bit does not materialize. If it materializes it would
        # cause the layout check to fail for views that do not index the
        # the entire storage.
        a = torch.randn(2, 2, dtype=torch.cdouble).conj().imag
        b = torch.randn(2, 2, dtype=torch.cdouble).imag

        self.assertTrue(torch.is_neg(a))
        self.assertEqual(len(a.storage()), len(b.storage()))

        with fwAD.dual_level():
            dual = fwAD.make_dual(a, b)
            dual[1:]

    def test_metadata_check_check_conj(self):
        keys = {
            "NEITHER": lambda x: x,
            "CONJ": lambda x: x.conj(),
            "NEG": lambda x: x._neg_view()
        }

        for primal_key, tangent_key in product(keys, keys):
            x = keys[primal_key](torch.randn(2, 3, 4, dtype=torch.cdouble))
            t = keys[tangent_key](torch.randn(2, 3, 4, dtype=torch.cdouble))

            if primal_key == tangent_key:
                with fwAD.dual_level():
                    dual = fwAD.make_dual(x, t)
                    self.assertTrue(fwAD.unpack_dual(dual).tangent is t)
                    torch.real(dual)
                    torch.imag(dual)
            else:
                with fwAD.dual_level():
                    dual = fwAD.make_dual(x, t)
                    self.assertTrue(fwAD.unpack_dual(dual).tangent is not t)
                    torch.real(dual)
                    torch.imag(dual)

    def test_metadata_check_ignore_storage_offset_for_zero_numel_tensor(self):
        # See https://github.com/pytorch/pytorch/issues/80507
        a = torch.tensor([1.]).as_strided((0,), (1,), 1)
        b = torch.tensor([1.]).as_strided((0,), (1,), 2)

        with fwAD.dual_level():
            dual_input = fwAD.make_dual(a, b)
            # Check that no copy is made
            self.assertIs(fwAD.unpack_dual(dual_input).tangent, b)

        a = torch.tensor([1.]).as_strided((1,), (2,), 0)
        b = torch.tensor([1.]).as_strided((1,), (1,), 0)

        with fwAD.dual_level():
            dual_input = fwAD.make_dual(a, b)
            dual_input[1:]

    # The following test functions want to ensure all the following behaviors:
    #   - Ensure that default level system in the python binding works
    #   - Ensure that only level 0 exists and nesting is properly disabled
    #   - Ensure that printing works fine
    #   - Ensure that basic packing/unpacking works
    #   - Ensure that advanced packing/unpacking works
    #     - For memory / version counter share
    #     - For backward AD (regular ops)
    #   - Ensure that view + inplace for both modes work fine
    #   - Ensure we do proper cleanup on exit of a level


    def test_default_level(self):
        foo = torch.rand(2)
        bar = torch.rand(2)

        with fwAD.dual_level():
            baz = fwAD.make_dual(foo, bar)
            baz_primal, baz_tangent = fwAD.unpack_dual(baz)
        self.assertEqual(baz_primal, foo)
        # We don't actually need to enforce that these two are the exact same python
        # object, feel free to relax in the future
        self.assertIs(baz_tangent, bar)

        baz_primal, baz_tangent = fwAD.unpack_dual(baz)
        self.assertEqual(baz_primal, foo)
        self.assertEqual(baz_tangent, None)

    def test_nested_level(self):
        with fwAD.dual_level() as level:
            # For now only level 0 exists
            self.assertEqual(level, 0)

        with fwAD.dual_level():
            with self.assertRaisesRegex(RuntimeError, "Nested forward mode AD is not supported at the moment"):
                nest_level = fwAD.enter_dual_level()

    def test_set_fw_grad_having_own_fw_grad_at_same_level(self):
        foo = torch.rand(2)
        bar = torch.rand(2)
        baz = torch.rand(2)

        with fwAD.dual_level():
            dual = fwAD.make_dual(foo, bar)
            with self.assertRaisesRegex(RuntimeError, "has a forward gradient at the same level"):
                fwAD.make_dual(baz, dual)

    def test_codegen_ignores_undefined_outputs(self):
        # This test checks that codegen silently ignores undefined outputs
        # Below, grad_input is specified as False in grad_output_mask, so
        # convolution backward will return a undefined tensor in that position.
        # Note that for this test to work we need to make sure either grad_output
        # or weight to be a dual tensor, so grad_input requires forward grad
        weight = torch.randn(6, 1, 30, 30)
        inp = torch.rand((1, 1, 32, 32))
        out = torch.nn.functional.conv2d(inp, weight)
        grad_out = torch.ones_like(out)

        with fwAD.dual_level():
            dual_weight = fwAD.make_dual(weight, torch.ones_like(weight))
            grad_input, _, _ = torch.ops.aten.convolution_backward(
                grad_out, inp, dual_weight, (0,),
                (1, 1), (0, 0), (1, 1), False, (0, 0), 1, (False, True, False))
        self.assertIsNone(grad_input)

    def test_make_dual_inference_tensor_in_inference_mode(self):
        with torch.inference_mode():
            foo = torch.rand(2)
            bar = torch.rand(2)
            foo_copy = foo.clone()

            with fwAD.dual_level():
                dual = fwAD.make_dual(foo, bar)
                self.assertFalse(dual._is_view())

                dual += 1
                self.assertFalse(torch.allclose(foo, foo_copy))

    def test_make_dual_torch_dispatch(self):
        counter = [0]

        class MySubclass(torch.Tensor):
            def __new__(cls, data=None):
                return torch.Tensor._make_subclass(cls, data)

            __torch_function__ = torch._C._disabled_torch_function_impl

            @classmethod
            def __torch_dispatch__(cls, func, types, args=(), kwargs=None):
                if func.overloadpacket == torch.ops.aten.alias:
                    counter[0] += 1

                    # Make sure we can re-enable autograd here
                    with torch.overrides.enable_reentrant_dispatch():
                        foo = torch.rand(1, requires_grad=True)
                        self.assertIsNotNone(foo.exp().grad_fn)

                with no_dispatch():
                    return func(*args, **kwargs)

        a = torch.tensor(1.)
        s = MySubclass(a)

        with fwAD.dual_level():
            # Only the primal has "alias" called on it
            fwAD.make_dual(s, torch.rand_like(s))
            self.assertEqual(counter[0], 1)
            fwAD.make_dual(torch.rand_like(s), s)
            self.assertEqual(counter[0], 1)

    def test_make_dual_forbid_integral_dtype(self):
        primal_f = torch.ones(2, 2, dtype=torch.float)
        primal_l = torch.ones(2, 2, dtype=torch.long)

        tangent_f = torch.ones(2, 2, dtype=torch.float)
        tangent_l = torch.ones(2, 2, dtype=torch.long)

        with fwAD.dual_level():
            # Float Primal and Long Tangent
            with self.assertRaisesRegex(ValueError, "Expected tangent to be floating point or complex"):
                fwAD.make_dual(primal_f, tangent_l)

            # Long Primal and Long Tangent
            with self.assertRaisesRegex(ValueError, "Expected primal to be floating point or complex"):
                fwAD.make_dual(primal_l, tangent_l)

            # Long Primal and Float Tangent
            with self.assertRaisesRegex(ValueError, "Expected primal to be floating point or complex"):
                fwAD.make_dual(primal_l, tangent_f)

    def test_print(self):
        with fwAD.dual_level() as level:
            a = torch.rand(3)
            self.assertFalse("tangent=" in str(a))

            b = fwAD.make_dual(a, torch.rand(3))
            self.assertFalse("tangent=" in str(a))
            self.assertTrue("tangent=" in str(b))

            b_primal, b_tangent = fwAD.unpack_dual(b)
            self.assertFalse("tangent=" in str(b_primal))
            self.assertFalse("tangent=" in str(b_tangent))

    def test_basic_packing_unpacking(self):
        foo = torch.rand(2)
        bar = torch.rand(2)

        with fwAD.dual_level():
            baz = fwAD.make_dual(foo, bar)
            baz_primal, baz_tangent = fwAD.unpack_dual(baz)
            self.assertEqual(baz_primal, foo)
            self.assertIs(baz_tangent, bar)

            # Check unpacked dual is returned as a named tuple
            # NB: Every invocation of unpack_dual returns a new tensor view
            self.assertIsNot(baz_primal, fwAD.unpack_dual(baz).primal)
            self.assertEqual(baz_primal, fwAD.unpack_dual(baz).primal)
            self.assertIs(baz_tangent, fwAD.unpack_dual(baz).tangent)

            # Check that packing/unpacking did not change the input
            foo_primal, foo_tangent = fwAD.unpack_dual(foo)
            self.assertEqual(foo_primal, foo)
            self.assertIsNone(foo_tangent)

    def test_advanced_packing_unpacking(self):
        foo = torch.rand(2)
        bar = torch.ones(2)

        # Memory and version counter check
        with fwAD.dual_level():
            dual = fwAD.make_dual(foo, bar)

            # Ensure that they are sharing memory and version counter
            self.assertEqual(dual.storage().data_ptr(), foo.storage().data_ptr())

            # Ensure we properly share the version counter
            self.assertEqual(foo._version, dual._version)
            foo.add_(1)
            self.assertEqual(foo._version, dual._version)

            # Unpacking should only create aliases as well
            dual_primal, dual_tangent = fwAD.unpack_dual(dual)
            self.assertEqual(dual_primal.storage().data_ptr(), foo.storage().data_ptr())
            self.assertEqual(dual_tangent.storage().data_ptr(), bar.storage().data_ptr())
            # And the tangent is actually re-used as-is so it is still the same Tensor
            self.assertIs(dual_tangent, bar)

            # Ensure we properly share the version counter
            self.assertEqual(foo._version, dual_primal._version)
            foo.add_(1)
            self.assertEqual(foo._version, dual_primal._version)
            self.assertEqual(bar._version, dual_tangent._version)
            bar.add_(1)
            self.assertEqual(bar._version, dual_tangent._version)

        # backward mode check
        with fwAD.dual_level():
            foo.requires_grad_()
            bar.requires_grad_()

            # Check that backward gradients properly propagates through packing/unpacking
            dual = fwAD.make_dual(foo, bar)
            p, t = fwAD.unpack_dual(dual)

            gfoo, gbar = torch.autograd.grad(p.sum(), (foo, bar), retain_graph=True, allow_unused=True)
            self.assertEqual(gfoo, torch.ones_like(foo))
            self.assertIsNone(gbar)

            gfoo, gbar = torch.autograd.grad(t.sum(), (foo, bar), retain_graph=True, allow_unused=True)
            self.assertIsNone(gfoo)
            self.assertEqual(gbar, torch.ones_like(bar))

            # Check that forward gradients are impacted by detach()
            detached_dual = dual.detach()
            out = detached_dual * 2
            p, t = fwAD.unpack_dual(out)
            self.assertFalse(p.requires_grad)
            self.assertEqual(p, foo * 2)
            self.assertIsNone(t)

            # Check that forward gradients are not impacted by no_grad
            with torch.no_grad():
                out = dual * 3
            p, t = fwAD.unpack_dual(out)
            self.assertFalse(p.requires_grad)
            self.assertFalse(t.requires_grad)
            self.assertEqual(p, foo * 3)
            self.assertEqual(t, bar * 3)

            # Check that forward gradients are not impacted by inplace detach
            dual = dual.clone()
            dual.detach_()
            out = dual * 2
            p, t = fwAD.unpack_dual(out)
            self.assertFalse(p.requires_grad)
            self.assertEqual(p, foo * 2)
            self.assertIsNone(t)

    def test_view_inplace_non_differentiable_views(self):
        original_foo = torch.rand(2, dtype=torch.double)
        original_bar = torch.ones(2, dtype=torch.double)

        # Do clones to be able to compare the values updated inplace
        # with the original content of these Tensors
        foo = original_foo.clone()
        bar = original_bar.clone()

        with fwAD.dual_level():
            # Note that in this test, we use "update" to mean computing the right tangent for the dual
            # All the inplace operations here are expected to update the primal value of the Tensors but
            # not always their tangents.
            # Also all mentions of "non differentiable view" here means non forward differentiable view
            # unless specified otherwise.
            # See note [Forward Grad View/inplace] for more details on how these views work.

            # Check that inplace ops do not update non-differentiable views
            # Non differentiable view
            dual = fwAD.make_dual(foo, bar)
            dual *= 2
            # Check that non differentiable view's tangent was not updated
            self.assertIsNone(fwAD.unpack_dual(foo)[1])
            # Check that the computed result is correct
            self.assertEqual(bar, original_bar * 2)
            self.assertEqual(fwAD.unpack_dual(dual)[1], original_bar * 2)
            self.assertEqual(foo, original_foo * 2)
            self.assertEqual(fwAD.unpack_dual(dual)[0], original_foo * 2)
            # Other non differentiable view
            dual_primal, dual_tangent = fwAD.unpack_dual(dual)
            self.assertIsNone(fwAD.unpack_dual(dual_primal)[1])
            self.assertIsNone(fwAD.unpack_dual(dual_tangent)[1])
            dual_primal *= 2
            # Ensure dual's tangent did not change
            self.assertEqual(fwAD.unpack_dual(dual)[0], original_foo * 4)
            self.assertEqual(fwAD.unpack_dual(dual)[1], original_bar * 2)
            dual_tangent *= 2
            # Ensure dual's primal did not change
            self.assertEqual(fwAD.unpack_dual(dual)[0], original_foo * 4)
            self.assertEqual(fwAD.unpack_dual(dual)[1], original_bar * 4)


    def test_view_inplace_differentiable_views(self):
        original_foo = torch.rand(2)
        original_bar = torch.ones(2)

        # Do clones to be able to compare the values updated inplace
        # with the original content of these Tensors
        foo = original_foo.clone()
        bar = original_bar.clone()

        with fwAD.dual_level():
            # Check that inplace ops do update differentiable view but stop at non differentiable ones
            # A non differentiable view
            dual = fwAD.make_dual(foo, bar)
            # A differentiable view
            view = dual.narrow(0, 0, 1)
            view *= 2
            # Check that non differentiable view was not updated
            self.assertIsNone(fwAD.unpack_dual(foo)[1])
            # Check that differentiable view was updated
            self.assertEqual(fwAD.unpack_dual(dual)[1], torch.tensor([2., 1.]))
            self.assertEqual(fwAD.unpack_dual(view)[1], torch.tensor([2.]))

            # Check that we track differentiable view even for Tensors that are not dual
            baz = torch.rand(2)
            baz += dual
            self.assertEqual(fwAD.unpack_dual(baz)[1], fwAD.unpack_dual(dual)[1])
            # Updates on view should as well
            baz = torch.rand(2)
            baz[0] = dual[0]
            self.assertEqual(fwAD.unpack_dual(baz)[1][0], fwAD.unpack_dual(dual)[1][0])
            # Unused values get a gradient of 0
            self.assertEqual(fwAD.unpack_dual(baz)[1][1], 0.)

            # Check that forward non-differentiable views do prevent gradient update
            baz = torch.rand(2)
            view = baz.detach()
            view += dual
            self.assertIsNone(fwAD.unpack_dual(baz)[1])

    def test_view_inplace_always_creates_a_view(self):
        # See https://github.com/pytorch/pytorch/issues/67800
        # The codepath may depend on the op. At the time writing, when self is not a dual tensor
        # the resulting forward grad for self for...
        # - add_ has the same layout as self
        # - mul_ has the same layout as other
        # This is kind of fragile because the above depends on how the forward grad expression
        # is written. For add and mul at least, the output inherits the layout of LHS.
        # We want to handle at least these two cases.
        inplace_binary_ops = (  # Add more to this list?
            lambda x, y: x.add_(y),
            lambda x, y: x.mul_(y),
            lambda x, y: x.copy_(y),
        )

        for inplace_binary_op in inplace_binary_ops:
            base = torch.randn(2, 2)
            view = base.transpose(0, 1)

            primal = torch.randn(2, 2)
            tangent = torch.randn(2, 2)

            with fwAD.dual_level():
                dual = fwAD.make_dual(primal, tangent)
                inplace_binary_op(view, dual)

                # Verify that a view relationship is created for both the primal and tangent
                p, t = fwAD.unpack_dual(base)
                p_clone = p.clone()
                t_clone = t.clone()
                view *= 2
                p, t = fwAD.unpack_dual(base)

                self.assertTrue(torch.allclose(p_clone * 2, p))
                self.assertTrue(torch.allclose(t_clone * 2, t))

    def test_grad_cleanup(self):
        foo = torch.rand(2)
        bar = torch.rand(2)
        baz = torch.rand(2)

        with fwAD.dual_level():
            dual = fwAD.make_dual(foo, bar)
            self.assertIsNone(fwAD.unpack_dual(foo)[1])
            self.assertIs(fwAD.unpack_dual(dual)[1], bar)

        self.assertIsNone(fwAD.unpack_dual(dual)[1])

        with fwAD.dual_level():
            self.assertIsNone(fwAD.unpack_dual(foo)[1])
            new_dual = fwAD.make_dual(foo, baz)

            dual_primal, dual_tangent = fwAD.unpack_dual(dual)
            new_dual_primal, new_dual_tangent = fwAD.unpack_dual(new_dual)
            self.assertEqual(dual_primal, new_dual_primal)
            self.assertIsNone(dual_tangent)
            self.assertEqual(new_dual_tangent, baz)

    def test_detach_view_tracking(self):
        # Default detach is both forward and backward non-differentiable
        foo = torch.rand(2)
        foo_weak = torch._C._WeakTensorRef(foo)

        out = foo.detach()

        del foo
        self.assertTrue(foo_weak.expired())

    def test_out_variant(self):

        with fwAD.dual_level():
            foo = fwAD.make_dual(torch.rand(2), torch.rand(2))
            bar = torch.rand(2)

            with self.assertRaisesRegex(RuntimeError, "out= function"):
                torch.add(bar, bar, out=foo)

            with self.assertRaisesRegex(RuntimeError, "out= function"):
                torch.add(foo, bar, out=bar)

    def test_non_differentiable(self):
        with fwAD.dual_level():
            foo = fwAD.make_dual(torch.rand(2), torch.rand(2))
            bar = torch.rand(2)

            # No differentiable outputs, shouldn't error
            eq = foo == bar

            # Inplace
            foo.eq_(bar)

    def test_create_new_zeros_with_same_meta(self):
        new_zeroes_fn = torch.ops.aten._new_zeros_with_same_feature_meta

        def check(a, b):
            def assert_same_meta(t, target):
                for num_bdim in range(t.dim()):
                    result = new_zeroes_fn(t, target, self_num_batch_dims=num_bdim)

                    self.assertEqual(result.dim(), target.dim() + num_bdim)

                    # Check size/strides match for feature dims only
                    for i in range(num_bdim, result.dim()):
                        self.assertEqual(result.size()[i], target.size()[i - num_bdim])
                        self.assertEqual(result.stride()[i], target.stride()[i - num_bdim])

                    # Check that we generate strides reasonably
                    if target.is_contiguous():
                        self.assertTrue(result.is_contiguous())

                    self.assertEqual(result.storage_offset(), target.storage_offset())

                    prod_of_t_bdims = reduce(operator.mul, t.size()[:num_bdim], 1)
                    self.assertEqual(len(result.storage()), len(target.storage()) * prod_of_t_bdims)

                    # TensorOptions is same
                    self.assertEqual(result.dtype, target.dtype)

            assert_same_meta(a, b)
            assert_same_meta(b, a)

        a = torch.randn(5, dtype=torch.float)
        b = torch.randn(2, 3, 4, dtype=torch.double)
        check(a, b)

        # non-contiguous case
        a = torch.randn(2, 3, 4).transpose(0, 1).contiguous().transpose(0, 1)
        b = torch.randn(2, 3, 4)
        check(a, b)

        a = torch.randn(5).narrow(0, 1, 2)
        b = torch.randn(2)
        check(a, b)

        # tensor is not a view, but still does not index entirety of storage
        a = torch.randn(5).resize_(4)
        b = torch.randn(4)
        check(a, b)

        # Zero-numel tensors
        a = torch.randn(1, 0, 2)
        b = torch.randn(1, 2)
        check(a, b)

        # Scalar tensor
        a = torch.tensor(1.)
        b = torch.randn(1, 2)
        check(a, b)

    def test_backward_graph_destruction(self):
        def fn():
            a = torch.rand(10, requires_grad=True)

            da = fwAD.make_dual(torch.rand_like(a), a)

            # Create an object with a c++ cycle as:
            # db -> AutogradMeta -> ForwardGrad -> db's grad
            # db's grad -> AutogradMeta -> MulBackward
            # MulBackward -> SavedVariable -> db
            db = da.exp()

        with fwAD.dual_level():
            fn()
        # This test make sure that we don't deadlock on exit of this
        # context manager. If you do, there is something wrong with the
        # locking of the forward ad level most likely

# Generic device type autograd tests.
class TestAutogradDeviceType(TestCase):

    def test_min_max_median_backprops_to_all_values(self, device):
        for f in [torch.min, torch.max, torch.median, torch.nanmedian]:
            x1 = torch.tensor([1., 0., 1., 0., 1., 0.], device=device, requires_grad=True)
            x2 = torch.tensor([float('nan'), float('nan'), float('nan')], requires_grad=True)
            for x in [x1, x2]:
                y = f(x)
                y.backward()
                self.assertEqual(x.grad.sum(), 1.)
                self.assertEqual((x.grad == 1 / 3).sum(), 3)

    def test_scatter_index_reduce_amin_amax_backprops_to_all_values(self, device):
        # tests that gradients are evenly distributed when there are multiple max/min values
        # tested here instead of adding a SampleInput as the backward for this case is non-differentiable for gradgrad
        # as is the case for test_min_max_median_backprops_to_all_values above
        fns = (torch.scatter_reduce, torch.index_reduce)
        reduces = ('amin', 'amax')
        for fn, reduction in product(fns, reduces):
            input = torch.randn((2, 3), device=device, dtype=torch.float64, requires_grad=True)
            src = input.clone().detach_().requires_grad_(True)
            idx = torch.arange(2).to(dtype=torch.long, device=device)
            if fn == torch.scatter_reduce:
                idx = idx.unsqueeze(-1).expand((2, 3))

            gradcheck(fn, (input, 0, idx, src, reduction), check_batched_grad=False)

    def test_scatter_index_reduce_prod_gradgrad_error(self, device):
        # test that double backward raises an error for the case where 2 zeros in src
        # are scattered to the same position in self
        input = torch.tensor([1.], device=device, dtype=torch.float64, requires_grad=True)
        src = torch.tensor([0., 0.], device=device, dtype=torch.float64, requires_grad=True)
        idx = torch.tensor([0, 0], device=device, dtype=torch.long)

        for fn in (torch.scatter_reduce, torch.index_reduce):
            # check that this case passes on gradcheck
            gradcheck(fn, (input, 0, idx, src, 'prod'), check_batched_grad=False)
            with self.assertRaisesRegex(RuntimeError, "Double backward is unsupported for"):
                gradgradcheck(fn, (input, 0, idx, src, 'prod'))

    @skipIfMps  # the test doesn't work on MPS as double types are not supported
    def test_parameter_resize(self, device):
        asd = torch.nn.Parameter(torch.ones(16, dtype=torch.double, device=device))

        for i in range(2):
            with torch.no_grad():
                asd.set_(asd[1:])
                asd.grad = None

            m = torch.cat((asd, asd))
            m.sum().backward()

    @skipIfMps  # the test doesn't work on MPS as double types are not supported
    @dtypes(torch.double, torch.cdouble)
    def test_sparse_ctor_getter_backward(self, device, dtype):
        # See NOTE [ Sparse: autograd and API ] on the expected behavior of this test
        def _test(size, sparse_dim, nnz, device):
            v_size = [nnz] + list(size[sparse_dim:])
            i = torch.rand(sparse_dim, nnz)
            i.mul_(torch.tensor(size[:sparse_dim]).unsqueeze(1).to(i))
            i = i.to(torch.long)

            inp = torch.randn(v_size, dtype=torch.double, device=device, requires_grad=True)
            other = self.genSparseTensor(size, sparse_dim, nnz, is_uncoalesced=True, device=device,
                                         dtype=dtype)[0]

            def fn(v):
                x = torch.sparse_coo_tensor(i, v, size, dtype=dtype, device=device)
                y = (x + other).coalesce()
                yv = y.values()
                new_v = yv.tanh()
                z = torch.sparse_coo_tensor(y.indices(), new_v, y.size())
                return z.coalesce().values()

            gradcheck(fn, (inp,), check_batched_grad=False)
            # FIXME: make gradgradcheck work.
            # gradgradcheck(fn, (inp,), check_batched_grad=False)

            # assert that _values is non-differentiable
            with self.assertRaisesRegex(RuntimeError, "does not have a grad_fn"):
                other.detach().requires_grad_()._values().backward(torch.ones_like(other._values()))

        for empty_i, empty_v, empty_nnz in product([True, False], repeat=3):
            sparse_size = [] if empty_i else [2, 1]
            dense_size = [1, 0, 2] if empty_v else [1, 2]
            nnz = 0 if empty_nnz else 5
            _test(sparse_size + dense_size, len(sparse_size), nnz, device)

    @skipMeta
    @skipIfMps
    @dtypes(torch.double, torch.cdouble)
    def test_sparse_backward(self, device, dtype):
        class FixedGradientFunction(Function):
            @staticmethod
            def forward(ctx, x, grad_x):
                ctx.save_for_backward(grad_x)
                return x

            @staticmethod
            def backward(ctx, grad_x):
                saved_grad_x, = ctx.saved_tensors
                return saved_grad_x, None

        size = torch.Size([6, 3, 2])
        i1 = torch.tensor([
            [0, 3, 4],
            [0, 2, 2],
        ], dtype=torch.long)
        v1 = make_tensor([3, 2], dtype=dtype, device=device)
        sparse_grad1 = torch.sparse_coo_tensor(i1, v1, size, dtype=dtype, device=device)
        i2 = torch.tensor([
            [0, 1, 3, 4],
            [0, 1, 2, 2],
        ], dtype=torch.long)
        v2 = make_tensor([4, 2], dtype=dtype, device=device)
        sparse_grad2 = torch.sparse_coo_tensor(i2, v2, size, dtype=dtype, device=device)
        dense_grad = torch.rand(size, device=device, dtype=dtype)
        fn = FixedGradientFunction

        # sparse first
        x = torch.randn(size, dtype=dtype, device=device, requires_grad=True)
        (fn.apply(x, sparse_grad1) + fn.apply(x, dense_grad) + fn.apply(x, sparse_grad2)).sum().backward()
        self.assertEqual(x.grad, dense_grad + sparse_grad1 + sparse_grad2)
        # dense first
        x = torch.randn(size, dtype=dtype, device=device, requires_grad=True)
        (fn.apply(x, dense_grad) + fn.apply(x, sparse_grad1) + fn.apply(x, sparse_grad2)).sum().backward()
        self.assertEqual(x.grad, dense_grad + sparse_grad1 + sparse_grad2)
        # sparse only
        x = torch.randn(size, dtype=dtype, device=device, requires_grad=True)
        (fn.apply(x, sparse_grad1) + fn.apply(x, sparse_grad2)).sum().backward()
        self.assertEqual(x.grad, sparse_grad1 + sparse_grad2)

    # autograd tests via common_method_invocations don't allow input tensors to
    # be sparse (RuntimeError: gradcheck expects all tensor inputs are dense when
    # check_sparse_nnz is set to False.)
    @skipIfMps
    def test_sparse_mask_autograd(self, device):
        tensor = torch.randn(3, requires_grad=True, device=device)
        mask = torch.ones(3, device=device)
        mask[1] = 0
        mask = mask.to_sparse()
        converted = tensor.sparse_mask(mask).to_dense()
        converted.sum().backward()
        self.assertEqual(tensor.grad, mask.to_dense())

    @skipIfMps  # the test doesn't work on MPS as double types are not supported
    def test_pyscalar_conversions(self, device):
        def _test_pyscalar_conversions(t, integral_conv):
            # integral -> integral
            l = t(torch.zeros(1, 1, 1, dtype=torch.long))
            pyscalar = -12345
            l[0] = pyscalar
            self.assertEqual(integral_conv(l), pyscalar)

            # floating point -> floating point
            f = Variable(t(torch.randn(1, 1, dtype=torch.double)))
            pyscalar = -12345.1
            f[0] = pyscalar
            self.assertEqual(float(f), pyscalar)
            f[0] = nan
            self.assertTrue(math.isnan(float(f)))
            f[0] = inf
            self.assertEqual(float(f), inf)
            f[0] = -inf
            self.assertEqual(float(f), -inf)

            # integral -> floating point
            # check we can convert something that loses precision
            pyscalar = 1234567890123456789
            self.assertNotEqual(pyscalar, integral_conv(float(pyscalar)))
            l[0] = pyscalar
            self.assertEqual(float(l), float(pyscalar))

            # floating point -> integral
            f[0] = nan
            self.assertRaises(ValueError, lambda: integral_conv(f[0]))
            f[0] = inf
            self.assertRaises(OverflowError, lambda: integral_conv(f[0]))
            f[0] = -inf
            self.assertRaises(OverflowError, lambda: integral_conv(f[0]))
            f[0] = sys.float_info.max
            self.assertEqual(integral_conv(f), sys.float_info.max)

            # bool, nonzero
            def test_nonzero(tensor, value, expected):
                tensor[0] = value
                self.assertEqual(expected, bool(tensor))
                self.assertEqual(expected, True if tensor else False)

            test_nonzero(l, 0, False)
            test_nonzero(l, -2, True)
            test_nonzero(f, 0.0, False)
            test_nonzero(f, sys.float_info.min, True)
            test_nonzero(f, nan, bool(nan))
            test_nonzero(f, inf, bool(inf))
            test_nonzero(f, -inf, bool(-inf))


        _test_pyscalar_conversions(lambda x: x.to(device), lambda x: int(x))

    @dtypesIfMPS(torch.float32)
    @dtypesIfCUDA(torch.half, torch.float, torch.double, torch.int8, torch.int16, torch.int32, torch.int64)
    @dtypes(torch.float, torch.double, torch.int8, torch.int16, torch.int32, torch.int64)
    def test_set_requires_grad_only_for_floats(self, device, dtype):
        def f1():
            a = torch.ones(1, dtype=dtype, device=device)
            a.requires_grad_()

        def f2():
            a = torch.ones(1, dtype=dtype, device=device)
            a.requires_grad = True

        def f3():
            torch.ones(1, dtype=dtype, device=device, requires_grad=True)

        a = torch.ones(1, dtype=dtype, device=device)
        a.requires_grad = False  # should always work
        a.requires_grad_(False)

        for f in [f1, f2, f3]:
            if dtype.is_floating_point:
                f()
            else:
                with self.assertRaisesRegex(RuntimeError, 'floating point', msg="dt: {} device: {}".format(a.dtype, a.device)):
                    f()

    @onlyCUDA
    def test_advanced_indexing_backwards_large(self, device):
        # See https://github.com/pytorch/pytorch/issues/22843
        n = (1 << 16)
        x = torch.rand(n, 1, device=device, requires_grad=True)
        a = x[:, [0]]
        a.sum().backward()
        self.assertEqual(x.grad, torch.ones(n, 1, device=device))

    def test_advanced_indexing_backwards_memory_format(self, device):
        # See https://github.com/pytorch/pytorch/issues/36956
        shape = (2, 8, 1, 2)
        i = torch.randint(1, shape, device=device).contiguous(memory_format=torch.channels_last)
        x = torch.randn(shape, requires_grad=True, device=device)
        x[i].sum().backward()

    def _test_reentrant_parent_error_on_cpu(self, device):
        t1 = torch.rand([3, 3], requires_grad=True)
        t2 = torch.rand([3, 3], device=device, requires_grad=True)
        t3 = torch.rand([3, 3], device=device, requires_grad=True)

        # Parent graph cpu graph.
        t4 = t1 * t1
        t5 = TestAutograd.SimulateBackwardError.apply(t4)

        # Child gpu graph (much longer than parent graph).
        prev = t2 * t2
        for i in range(10):
            prev = prev * t2
        reentrant_root = prev

        class ReentrantFunc(Function):
            @staticmethod
            def forward(ctx, inp):
                return inp.clone()

            @staticmethod
            def backward(ctx, grad):
                # Reentrant backward in child will take much longer.
                reentrant_root.backward()
                return grad

        # Parent gpu graph.
        t6 = ReentrantFunc.apply(t3)
        t7 = t6 * t6

        # Parent graph will error out first, while child graph will continue executing.
        with self.assertRaisesRegex(Exception, "Simulate error"):
            torch.autograd.backward([t5.sum(), t7.sum()])

        # No grads should be accumulated since child graph will stop execution
        # after parent receives error.
        self.assertIsNone(t2.grad)
        self.assertIsNone(t1.grad)
        self.assertIsNone(t3.grad)

    @onlyCUDA
    def test_reentrant_parent_error_on_cpu(self, device):
        def _get_cuda_memory_usage():
            # we don't need CUDA synchronize because the statistics are not tracked at
            # actual freeing, but at when marking the block as free.
            num_devices = torch.cuda.device_count()
            gc.collect()
            return tuple(torch.cuda.memory_allocated(i) for i in range(num_devices))

        before = _get_cuda_memory_usage()

        # Run as separate function so that gc can clean up everything when we
        # check for memory usage.
        self._test_reentrant_parent_error_on_cpu(device)

        # Wait for autograd thread to cleanup failed tasks.
        after = _get_cuda_memory_usage()
        start = time.time()
        while before != after and time.time() - start < 30:
            time.sleep(0.1)
            after = _get_cuda_memory_usage()

        self.assertEqual(before, after)

    @skipIfMps  # the test doesn't work on MPS
    # TODO: see if these tests can be ported to OpInfos or moved to where's test suite
    def test_where_functional(self, device):
        x = torch.randn(5, 5, dtype=torch.double, device=device, requires_grad=True)
        y = torch.randn(5, 5, dtype=torch.double, device=device, requires_grad=True)
        cond = mask_not_all_zeros((5, 5)).to(device=device)

        def where(cond, x, y):
            return torch.where(cond, x, y)

        gradcheck(where, [cond, x, y], raise_exception=True)
        gradgradcheck(where, [cond, x, y], [torch.randn(5, 5, device=device)])

        x = torch.randn(5, 1, 5, dtype=torch.double, device=device, requires_grad=True)
        y = torch.randn(5, 5, 1, dtype=torch.double, device=device, requires_grad=True)
        gradcheck(where, [cond, x, y], raise_exception=True)
        gradgradcheck(where, [cond, x, y], [torch.randn(5, 5, 5, device=device)])

    @skipIfMps  # the test doesn't work on MPS
    def test_where_scalar(self, device):
        x = torch.randn(5, 5, dtype=torch.double, device=device, requires_grad=True)
        scalar = 4.
        cond = mask_not_all_zeros((5, 5)).to(device=device)

        def where_scalar_first(cond, x):
            return torch.where(cond, scalar, x)

        def where_scalar_second(cond, x):
            return torch.where(cond, x, scalar)

        gradcheck(where_scalar_first, (cond, x))
        gradgradcheck(where_scalar_first, (cond, x))

        gradcheck(where_scalar_second, (cond, x))
        gradgradcheck(where_scalar_second, (cond, x))

    @onlyCUDA
    def test_free_unneeded_tensor(self, device):
        x = torch.randn(2, 3, 10, 10, device=device, requires_grad=True)
        m = torch.randn(1, 3, 1, 1, device=device)

        z = x.sum()
        base_mem = torch.cuda.memory_allocated()
        z = ((x + 2) * m).sum()
        end_mem = torch.cuda.memory_allocated()

        # In the end the memory usage should remain equal, because neither of
        # (x + 2) and ((x + 2) * m) should be kept alive for backward, while the
        # previous allocation of z had the same size as the current one.
        self.assertEqual(base_mem, end_mem)

    @onlyCUDA
    def test_pin_memory(self, device):
        x = torch.randn(2, 2, dtype=torch.double, requires_grad=True)
        self.assertEqual(x, x.pin_memory())
        self.assertIsNot(x, x.pin_memory())
        self.assertTrue(x.pin_memory().requires_grad)
        gradcheck(lambda x: x.pin_memory(), [x])
        gradgradcheck(lambda x: x.pin_memory(), [x])

    @onlyCUDA
    def test_profiler_emit_nvtx(self, device):
        # This test is not intended to ensure correctness of nvtx ranges.
        # That would require something a great deal more complex (you'd have to create a
        # profile in a subprocess, open it, and parse the sql somehow).
        # This test is merely intended to catch if emit_nvtx breaks on construction.
        a = torch.tensor([1, 2, 3], dtype=torch.float32, device=device)
        with torch.cuda.profiler.profile():
            with emit_nvtx():
                a.add(1.0)

    @onlyCUDA
    def test_rnn_backward_to_input_but_not_parameters(self, device):
        # this checks whether it is possible to not require
        # weight parameters, but require inputs, see #7722
        l = torch.nn.LSTM(2, 3).to(device)
        for p in l.parameters():
            p.requires_grad = False
        s = torch.randn(1, 1, 2, requires_grad=True, device=device)
        out, _ = l(s)
        out.sum().backward()
        self.assertFalse(s.grad is None or s.grad.abs().sum().item() == 0)

    @unittest.skipIf(not torch.profiler.itt.is_available(), "ITT is required")
    def test_profiler_emit_itt(self, device):
        # This test is not intended to ensure correctness of itt ranges.
        # That would require something a great deal more complex (you'd have to create a
        # profile in a subprocess, open it, and parse the sql somehow).
        # This test is merely intended to catch if emit_itt breaks on construction.
        a = torch.tensor([1, 2, 3], dtype=torch.float32, device=device)
        with emit_itt():
            a.add(1.0)

    @skipIfMps  # the test doesn't work as randn is not supported with type long
    @deviceCountAtLeast(1)
    def test_grad_assignment(self, devices):
        x = torch.randn(5, 5, device=devices[0])

        # Tests that the wrong type raises
        with self.assertRaisesRegex(TypeError, "expected to be a Tensor or None"):
            x.grad = 0

        # Tests that the wrong shape raises
        with self.assertRaises(RuntimeError):
            x.grad = torch.randn(2, 2, device=devices[0])

        # Tests that the wrong dtype raises
        with self.assertRaises(RuntimeError):
            x.grad = torch.randn(5, 5, dtype=torch.long, device=devices[0])

        # Tests that self-assignment raises
        with self.assertRaises(RuntimeError):
            x.grad = x

        # Tests device -> cpu grad assignment raises
        if self.device_type != 'cpu':
            with self.assertRaises(RuntimeError):
                t_cpu = torch.rand(5, 5)
                t_cpu.grad = torch.randn(5, 5, device=devices[0])

        # Tests half type on CUDA
        if self.device_type == 'cuda':
            x = x.to(dtype=torch.half, device=devices[0])
            x.grad = torch.zeros_like(x)

        # Tests cross-device assignment raises
        if len(devices) > 1:
            x = torch.randn(5, 5, device=devices[0])
            with self.assertRaises(RuntimeError):
                x.grad = torch.randn(5, 5, device=devices[1])

    @dtypesIfMPS(torch.float32)
    @deviceCountAtLeast(1)
    @dtypes(torch.float, torch.double)
    def test_requires_grad_factory(self, devices, dtype):
        fns = [torch.ones_like, torch.randn_like]
        x = torch.randn(2, 3, dtype=dtype, device=devices[0])

        for fn in fns:
            for requires_grad in [True, False]:
                output = fn(x, dtype=dtype, device=devices[0], requires_grad=requires_grad)
                self.assertEqual(requires_grad, output.requires_grad)
                self.assertIs(dtype, output.dtype)
                self.assertEqual(devices[0], str(x.device))

    @deviceCountAtLeast(2)
    def test_unused_output_device(self, devices):
        from torch.nn.parallel._functions import Broadcast
        x = torch.randn(5, 5, dtype=torch.float, device=devices[0], requires_grad=True)
        outputs = Broadcast.apply(list(range(len(devices))), x)
        y = outputs[-1] * 2
        y.sum().backward()
        # TODO(#38095): Replace assertEqualIgnoreType. See issue #38095
        self.assertEqualIgnoreType(x.grad, torch.ones(5, 5) * 2)

    @deviceCountAtLeast(2)
    def test_backward_device(self, devices):
        # check that current device matches the variable's device
        device = [None]

        class Identity(torch.autograd.Function):
            @staticmethod
            def forward(ctx, x):
                return x.clone()

            @staticmethod
            def backward(ctx, grad_output):
                device[0] = grad_output.device
                return grad_output.clone()

        v = torch.randn(1, device=devices[1], requires_grad=True)
        Identity.apply(v).backward()
        self.assertEqual(str(device[0]), devices[1])

    @deviceCountAtLeast(2)
    def test_inputbuffer_add_multidevice(self, devices):
        input = torch.randn(1, device=devices[0], requires_grad=True)
        output = input.to(device=devices[1]) + input.to(device=devices[1])
        output.backward()

    @onlyCPU
    def test_copy_(self, device):
        # At the time of writing this test, copy_ is not generated from native_functions.yaml
        # there was a bug that bfloat16 was not recognized as floating.
        x = torch.randn(10, device=device, requires_grad=True)
        floating_dt = floating_types_and(torch.half, torch.bfloat16)
        for dt in floating_dt:
            y = torch.empty(10, device=device, dtype=dt)
            y.copy_(x)
            self.assertTrue(y.requires_grad)
            z = x.to(torch.bfloat16)
            self.assertTrue(z.requires_grad)

    def test_copy_forward_ad_broadcasting(self, device):
        # copy_ allows the src to have a different shape from self as long as src is
        # broadcastable to self. Make sure forward AD handles this case.
        primal = torch.rand(3, 3, device=device)
        tangent = torch.rand(3, 3, device=device)
        non_dual = torch.rand(1, 3, 3, device=device)

        with fwAD.dual_level():
            dual = fwAD.make_dual(primal, tangent)
            non_dual.copy_(dual)

    def test_copy_forward_ad_same_layout_copies_grad(self, device):
        primal = torch.tensor([[3.], [4.]], device=device)
        tangent = torch.tensor([[5.], [6.]], device=device)

        with fwAD.dual_level():
            x_dual = fwAD.make_dual(primal, tangent)
            non_dual = torch.tensor([[1.], [2.]])
            non_dual.copy_(x_dual)
            self.assertTrue(fwAD.unpack_dual(non_dual).tangent is not tangent)

    @onlyCUDA
    def test_simple_reentrant_cross_device(self, device):
        class ReentrantFunc(Function):
            _cpu_mode = True

            @staticmethod
            def forward(ctx, x):
                return x * (x + 2)

            @staticmethod
            def backward(ctx, grad_output):
                with torch.enable_grad():
                    if ReentrantFunc._cpu_mode:
                        new_param = torch.randn(2, 2, requires_grad=True)
                        (new_param ** 2).sum().backward()
                    else:
                        new_param = torch.randn(2, 2, device=device, requires_grad=True)
                        (new_param ** 2).sum().backward()
                return grad_output

        # Reentrant starts on GPU thread, finishs on GPU thread
        x = torch.randn(2, 2, device=device, requires_grad=True)
        out = ReentrantFunc.apply(x)
        out.sum().backward()

        # Reentrant starts on CPU thread, finishs on GPU thread
        x = torch.randn(2, 2, requires_grad=True)
        # set ReentrantFunc node to GPU to emit tasks to GPU queue
        ReentrantFunc._cpu_mode = False
        out = ReentrantFunc.apply(x)
        out.sum().backward()

        # Reentrant starts on GPU thread, finishs on CPU thread
        x = torch.randn(2, 2, device=device, requires_grad=True)
        # set ReentrantFunc node to CPU to emit tasks to CPU queue
        ReentrantFunc._cpu_mode = True
        out = ReentrantFunc.apply(x)
        out.sum().backward()

    @onlyCUDA
    def test_cross_device_reentrant_autograd(self, device):
        # Output on gpu so that this task will be associated with the gpu thread
        def fn_on_gpu(inp):
            # Artificially increase the priority of the next op to make sure it runs
            # as soon as we reach it before the ops of branch1.
            dummy = inp * 2 * 2 * 2 * 2
            return inp.to(device=device)

        def parent_on_cpu(inp):
            # Slow branch of ops on gpu so that the work queue for the gpu thread
            # won't empty too quickly. They also have smaller priorities than the
            # ones created by fn_on_gpu
            branch1 = inp.to(device=device)
            branch1 = branch1 / branch1
            branch1 = branch1 / branch1
            branch1 = branch1 / branch1
            # Perform checkpoint on cpu tensors. So the last op performed in the reentrant
            # autograd is an AccumulateGrad that runs on the cpu thread for the gpu thread.
            # So the cpu thread will notify the gpu thread with an empty NodeTask.
            branch2 = checkpoint(fn_on_gpu, inp)
            out = branch2 + branch1
            return out

        inp = torch.rand(2, requires_grad=True)
        out = parent_on_cpu(inp)
        # This will segfault if the empty NodeTask is not handled properly in the
        # gpu thread ReadyQueue
        out.sum().backward()

    def test_inplace_on_view_backprop_base(self, device):
        # modify view and back-prop through base
        root = torch.randn(2, 2, device=device, requires_grad=True)
        x = root.clone()
        v1 = x.narrow(0, 0, 1)
        v1.mul_(2)
        x.sum().backward()
        self.assertEqual(root.grad.tolist(), [[2, 2], [1, 1]])

    def test_inplace_on_view_backprop_view_of_view(self, device):
        # modify view and backprop through view-of-view
        root = torch.randn(2, 2, device=device, requires_grad=True)
        x = root.clone()
        v1 = x.narrow(0, 0, 1)
        v2 = x.narrow(0, 0, 1)
        v1.mul_(2)
        v2.sum().backward()
        self.assertEqual(root.grad.tolist(), [[2, 2], [0, 0]])

    def test_inplace_on_view_of_view(self, device):
        # modify view-of-view and backprop through base
        root = torch.randn(2, 2, device=device, requires_grad=True)
        x = root.clone()

        v1 = x.narrow(0, 0, 1)
        v2 = v1.narrow(1, 1, 1)
        v2.mul_(2)
        x.sum().backward()
        self.assertEqual(root.grad.tolist(), [[1, 2], [1, 1]])

    @skipIfMps  # the test doesn't work on MPS as double types are not supported
    def test_inplace_on_view_then_no_grad(self, device):
        # Perform an in-place operation on a view of a non-leaf variable.
        a = torch.ones(3, 1, dtype=torch.double, device=device, requires_grad=True)
        b = a * 2
        c = b.view_as(b)
        c[0][0] = 3

        # Force a graph update with grad disabled.
        with torch.no_grad():
            c.grad_fn

        c.sum().backward()

    @skipIfMps  # the test doesn't work on MPS as double types are not supported
    def test_inplace_on_view_gradcheck(self, device):
        # gradcheck modifications to views
        a = torch.randn(4, 4, dtype=torch.double, device=device, requires_grad=True)
        b = torch.randn(2, 2, dtype=torch.double, device=device, requires_grad=True)

        def func(root, b):
            x = root.clone()
            x.narrow(1, 2, 2).narrow(0, 1, 2).mul_(b)
            x.narrow(1, 0, 2).narrow(0, 1, 2).mul_(b)
            return x

        gradcheck(func, [a, b], raise_exception=True)
        go = torch.randn(a.size(), dtype=torch.double, device=device, requires_grad=True)
        gradgradcheck(func, (a, b), (go,))

    def test_inplace_on_view_multiple_outputs(self, device):
        root = torch.arange(9., dtype=torch.double).reshape(3, 3).requires_grad_()
        x = root.clone()
        v1 = x.unbind()
        with self.assertRaises(RuntimeError):
            v1[0].mul_(2)

    @skipIfMps  # the test doesn't work on MPS as double types are not supported
    def test_inplace_on_view_of_multiple_output_view(self, device):
        a = torch.rand(10, dtype=torch.double, device=device, requires_grad=True).clone()
        b = a.unbind(0)
        c = b[0].view_as(b[0])
        with self.assertRaises(RuntimeError):
            c.mul_(2)

    @skipIfMps  # MPS backend doesn't support double types
    def test_inplace_multiple_output_view_of_view(self, device):
        a = torch.rand(10, dtype=torch.double, device=device, requires_grad=True).clone()
        b = a.view_as(a)
        c = b.unbind(0)
        with self.assertRaises(RuntimeError):
            c[0].mul_(2)

    @skipIfMps  # MPS backend doesn't support double types
    def test_inplace_on_view_makes_base_require_grad(self, device):
        # in-place modification to view makes base require grad
        a = torch.randn(4, 4, dtype=torch.double, device=device, requires_grad=False)
        b = torch.randn(4, 2, dtype=torch.double, device=device, requires_grad=True)

        def func(root, b):
            x = root.clone()
            self.assertFalse(x.requires_grad)
            x.narrow(1, 2, 2).mul_(b)
            self.assertTrue(x.requires_grad)
            return x

        gradcheck(func, [a, b], raise_exception=True)
        go = torch.randn(a.size(), dtype=torch.double, device=device, requires_grad=True)
        gradgradcheck(func, (a, b), (go,))

    def test_inplace_on_view_backprop_view(self, device):
        # modify view and backprop through view
        a = torch.tensor([2., 5.], device=device, requires_grad=False)
        b = torch.tensor([3.], device=device, requires_grad=True)
        res = a.narrow(0, 1, 1).mul_(b)
        res.sum().backward()
        self.assertEqual(b.grad.tolist(), [5])
        self.assertIsNone(a.grad)

    @skipIfMps  # the test doesn't work on MPS as double types are not supported
    def test_inplace_on_view_modify_base(self, device):
        # Test that an in-place operation on a base that forced it to require
        # grad also forces any previous views to require grad and backprop
        # correctly
        r = torch.ones(1, dtype=torch.double, device=device, requires_grad=True)

        def fn(r):
            x = torch.ones(5, dtype=torch.double, device=device)
            v = x.select(0, 1)
            self.assertFalse(v.requires_grad)
            self.assertIsNone(v.grad_fn)
            x.add_(r)  # v is now dependent on r due to the in-place op on x
            self.assertTrue(v.requires_grad)
            return v

        gradcheck(fn, [r])
        gradgradcheck(fn, [r])

    @skipIfMps  # the test doesn't work on MPS as double types are not supported
    def test_inplace_on_view_python(self, device):
        # in-place modifications of Python-autograd created view
        a = torch.randn(4, 4, dtype=torch.double, device=device, requires_grad=True)
        b = torch.randn(2, 2, dtype=torch.double, device=device, requires_grad=True)

        class PyAdd(torch.autograd.Function):
            @staticmethod
            def forward(ctx, x, y):
                ctx.mark_dirty(x)
                x.add_(y)
                return x

            @staticmethod
            def backward(ctx, grad):
                return grad, grad

        def func(root, b):
            x = root.clone()
            PyAdd.apply(x.narrow(1, 2, 2).narrow(0, 1, 2), b)
            PyAdd.apply(x.narrow(1, 0, 2).narrow(0, 1, 2), b)
            return x

        gradcheck(func, [a, b], raise_exception=True)
        go = torch.randn(a.size(), dtype=torch.double, device=device, requires_grad=True)
        gradgradcheck(func, (a, b), (go,))

    def test_inplace_on_view_non_contig(self, device):
        root = torch.ones(2, 3, 2, device=device).select(2, 1).t().requires_grad_(True)
        x = root.clone()
        v1 = x.narrow(0, 0, 1)
        v2 = v1.narrow(1, 1, 1)
        v2.mul_(2)
        x.sum().backward()
        self.assertEqual(root.grad.tolist(), [[1, 2], [1, 1], [1, 1]])

    def test_inplace_on_view_multi_output_unsafe(self, device):
        for f in [lambda t: t.unsafe_split(1),
                  lambda t: t.unsafe_split_with_sizes((1, 1, 1)),
                  lambda t: t.unsafe_chunk(3)]:
            a = torch.randn(3, 3, device=device, requires_grad=True)
            b = a + a
            s1, s2, s3 = f(b)
            s1.mul_(s2)
            s1.sum().backward()

    def test_inplace_on_view_multi_output_safe(self, device):
        for f in [lambda t: t.split(1),
                  lambda t: t.split_with_sizes((1, 1, 1)),
                  lambda t: t.chunk(3)]:
            a = torch.randn(3, 3, device=device, requires_grad=True)
            b = a + a
            s1, s2, s3 = f(b)
            error_msg = 'This view is the output of a function that returns multiple views.'
            with self.assertRaisesRegex(RuntimeError, error_msg):
                s1.mul_(s2)

    @skipIfMps  # the test doesn't work on MPS as double types are not supported
    def test_mv_grad_stride_0(self, device):
        # Reference: https://github.com/pytorch/pytorch/issues/38315
        mat = torch.randn(2, 2, dtype=torch.double, device=device)
        vec = torch.randn(1, dtype=torch.double, device=device).requires_grad_(True)

        def fn(vec):
            # Expand inside the function to make sure the input to
            # gradcheck does not have overlapping memory
            vec = vec.expand(2)
            return (mat @ vec).sum()

        gradcheck(fn, (vec))
        gradgradcheck(fn, (vec))

    @onlyCUDA
    def test_gradcheck_input_output_different_device(self, device):
        x = torch.ones((1,), dtype=torch.double, device="cuda", requires_grad=True)
        gradcheck(lambda x: x.to("cpu"), (x,))

        x = torch.ones((1,), dtype=torch.double, device="cpu", requires_grad=True)
        gradcheck(lambda x: x.to("cuda"), (x,))

    def test_strided_leaf_grad_layout(self, device):
        # (1) If leaf is non-overlapping and dense, grad's layout should match its leaf.
        for fmt_a in (torch.contiguous_format, torch.channels_last):
            for fmt_b in (torch.contiguous_format, torch.channels_last):
                a = torch.rand((2, 3, 4, 5), device=device).to(memory_format=fmt_a)
                b = torch.rand((2, 3, 4, 5), device=device).to(memory_format=fmt_b)
                a.requires_grad_()
                b.requires_grad_()
                # checks (1) for broadcasted gradients
                a.sum().backward()
                self.assertEqual(a.grad.stride(), a.stride())
                b.sum().backward()
                self.assertEqual(b.grad.stride(), b.stride())
                # checks (1) for non-broadcasted gradients
                a.grad = None
                b.grad = None
                (a * b).sum().backward()
                self.assertEqual(a.grad.stride(), a.stride())
                self.assertEqual(b.grad.stride(), b.stride())

        # (2) If leaf isn't dense, checks that grads are rowmajor contiguous.
        c = torch.empty_strided((2, 2), (4, 2), device=device).copy_(torch.rand((2, 2), device=device))
        c.requires_grad_()
        d = torch.rand((2, 2), device=device)
        # checks (2) for broadcasted gradients
        c.sum().backward()
        self.assertEqual(c.grad.stride(), (2, 1))
        # checks (2) for non-broadcasted gradients
        c.grad = None
        (c * d).sum().backward()
        self.assertEqual(c.grad.stride(), (2, 1))

    @skipIfMps
    def test_copy_r_to_c(self, device):
        out_c = torch.empty(3, 2, dtype=torch.cdouble, device=device)
        inp_r = torch.randn(3, 2, dtype=torch.double, device=device,
                            requires_grad=True)

        def do_test():
            out_c.copy_(inp_r)
            out_c.sum().backward()
            self.assertEqual(inp_r.grad, torch.ones_like(inp_r))

        self.assertNotWarn(do_test)

    def test_to_r_to_c(self, device):
        def do_test():
            inp_r = torch.randn(3, 2, dtype=torch.double, device=device,
                                requires_grad=True)
            out = inp_r.to(torch.complex128)
            out.sum().backward()
            self.assertEqual(inp_r.grad, torch.ones_like(inp_r))

        self.assertNotWarn(do_test)

    def test_non_differentiable_ops(self, device):
        # Just make sure the op doesn't raise an error
        # and resulting tensor has requires_grad=False.
        x = torch.tensor([[1, 2], [3, 4.]], requires_grad=True, device=device)
        out = torch.isin(x, torch.tensor([2, 3], device=device))
        self.assertFalse(out.requires_grad)

        x = torch.randn(3, 3, requires_grad=True)
        out = torch.signbit(x)
        self.assertFalse(out.requires_grad)

    def test_warning_in_backward(self, device):
        # Test warning during backward are always propagated as python warnings (gh-50209)
        # NOTE: For device=cuda, warning gets propagated from a worker thread
        a = torch.zeros((), device=device, requires_grad=True)
        b = torch._C._nn._test_warn_in_autograd(a)

        with self.assertWarnsRegex(UserWarning, "Warn from backward"):
            b.backward()


class TestAutogradInferenceMode(TestCase):
    def _is_inference_tensor(self, tensor):
        try:
            err_msg = "Inference tensors do not track version counter"
            with self.assertRaisesRegex(RuntimeError, err_msg):
                tensor._version
            return True
        except AssertionError as e:
            return False

    def test_inference_mode_context_manager(self):
        self.assertFalse(torch.is_inference_mode_enabled())
        with torch.inference_mode():
            self.assertTrue(torch.is_inference_mode_enabled())
            with torch.inference_mode(False):
                self.assertFalse(torch.is_inference_mode_enabled())
            self.assertTrue(torch.is_inference_mode_enabled())
        self.assertFalse(torch.is_inference_mode_enabled())

    def test_inference_mode_decorator(self):
        for mode in (True, False):
            @torch.inference_mode(mode)
            def func(x):
                self.assertEqual(torch.is_inference_mode_enabled(), mode)
                return x * x

            for requires_grad in (True, False):
                c = torch.ones(1, 2, 3, requires_grad=requires_grad)
                d = func(c)
                self.assertTrue(not mode or torch.is_inference(d))
                self.assertEqual(d.requires_grad, requires_grad and not mode)

    def test_inference_mode_tensor_creation(self):
        with torch.inference_mode():
            # new tensors created through constructors are inference tensors
            c = torch.ones(1, 2, 3)
            self.assertFalse(c.requires_grad)
            self.assertTrue(torch.is_inference(c))

            # requires_grad doesn't change inference tensor behavior in InferenceMode
            tmp = torch.ones(1, 2, 3, requires_grad=True)
            self.assertTrue(tmp.requires_grad)
            self.assertTrue(torch.is_inference(tmp))

            tmp = torch.ones(1, 2, 3).requires_grad_(False)
            self.assertFalse(tmp.requires_grad)
            self.assertTrue(torch.is_inference(tmp))

    def test_inference_mode_existing_autograd_session(self):
        s = torch.ones(1, 2, 3, requires_grad=True)
        a = s.clone()

        # `a` gets saved outside of inference mode
        out = a * a
        with torch.inference_mode():
            a.add_(2)

        self.assertFalse(torch.is_inference(a))
        # tensors created outside of inference mode aren't
        # inference tensors, so they will still have their
        # version counters tracked
        err_msg = ("one of the variables needed for gradient computation has been "
                   "modified by an inplace operation")
        with self.assertRaisesRegex(RuntimeError, err_msg):
            out.backward(torch.ones_like(out))

    def test_inference_mode_inf_tensor_in_inf_mode_functional_op(self):
        def functional_op(x):
            return x * x

        with torch.inference_mode():
            for requires_grad in (True, False):
                c = torch.ones(1, 2, 3, requires_grad=requires_grad)

                # performing a non-view operation produces a inference tensor
                # that does not require grad
                func_out = functional_op(c)
                self.assertTrue(torch.is_inference(func_out))
                self.assertFalse(func_out.requires_grad)

    def test_inference_mode_inf_tensor_in_inf_mode_inplace_op(self):
        @torch.inference_mode()
        def run_test(fn):
            for requires_grad in (True, False):
                c = torch.ones(1, 2, 3, requires_grad=requires_grad)

                # after performing inplace operation, tensor is still
                # an inference tensor
                fn(c)
                self.assertTrue(torch.is_inference(c))
                self.assertEqual(c.requires_grad, requires_grad)
        run_test(lambda x: x.add_(2))
        run_test(lambda x: x.transpose_(0, 1))

    def test_inference_mode_inf_tensor_in_inf_mode_view_op(self):
        with torch.inference_mode():
            for requires_grad in (True, False):
                c = torch.ones(1, 2, 3, requires_grad=requires_grad)

                # perform view operation produces inference tensor
                # that does not require grad
                view_out = c.view(-1)
                self.assertTrue(torch.is_inference(view_out))
                self.assertFalse(view_out.requires_grad)

    def test_inference_mode_inf_tensor_in_normal_mode_functional_op(self):
        def functional_op(x):
            return x * x

        for requires_grad in (True, False):
            with torch.inference_mode():
                c = torch.ones(1, 2, 3, requires_grad=requires_grad)

        func_out = functional_op(c)
        self.assertFalse(torch.is_inference(func_out))
        self.assertFalse(func_out.requires_grad)
        self.assertTrue(func_out.is_leaf)

    def test_inference_mode_inf_tensor_in_normal_mode_inplace_op(self):
        def run_test(fn):
            for requires_grad in (False, True):
                with torch.inference_mode():
                    c = torch.ones(1, 2, 3, requires_grad=requires_grad)

                if requires_grad:
                    # leaf variable that requires grad is being used in an inplace
                    # operation when requires_grad=True
                    pass
                else:
                    err_msg = "Inplace update to inference tensor outside InferenceMode"
                    with self.assertRaisesRegex(RuntimeError, err_msg):
                        fn(c)
        run_test(lambda x: x.add_(2))
        run_test(lambda x: x.transpose_(0, 1))

    def test_inference_mode_inf_tensor_in_normal_mode_view_op(self):
        for requires_grad in (True, False):
            with torch.inference_mode():
                c = torch.ones(1, 2, 3, requires_grad=requires_grad)

            out = c.view(-1)
            self.assertTrue(torch.is_inference(out))
            self.assertFalse(out.requires_grad)
            self.assertFalse(out._is_view())
            self.assertTrue(out.is_leaf)

    def test_normal_tensor_inplace_output_in_inference_mode(self):
        def run_test(fn):
            for requires_grad in (True, False):
                s = torch.ones(1, 2, 3, requires_grad=requires_grad)
                a = s.clone()

                with torch.inference_mode():
                    fn(a)
                    self.assertFalse(torch.is_inference(a))
                    self.assertEqual(a.requires_grad, requires_grad)

                    # inplace -> inplace
                    fn(a)
                    self.assertFalse(torch.is_inference(a))
                    self.assertEqual(a.requires_grad, requires_grad)

                    # inplace -> inplace -> view
                    view_out = a.view(-1)
                    self.assertFalse(torch.is_inference(view_out))
                    self.assertEqual(view_out.requires_grad, requires_grad)
        run_test(lambda x: x.add_(2))
        run_test(lambda x: x.transpose_(0, 1))

    def test_normal_tensor_inplace_output_in_normal_mode(self):
        def run_test(fn):
            for requires_grad in (True, False):
                s = torch.ones(1, 2, 3, requires_grad=requires_grad)
                a = s.clone()

                with torch.inference_mode():
                    fn(a)
                    self.assertFalse(torch.is_inference(a))
                    self.assertEqual(a.requires_grad, requires_grad)

                fn(a)
                self.assertFalse(torch.is_inference(a))
                self.assertEqual(a.requires_grad, requires_grad)

                # inplace -> inplace
                fn(a)
                self.assertFalse(torch.is_inference(a))
                self.assertEqual(a.requires_grad, requires_grad)

                # inplace -> inplace -> view
                view_out = a.view(-1)
                self.assertFalse(torch.is_inference(view_out))
                self.assertEqual(view_out.requires_grad, requires_grad)
            run_test(lambda x: x.add_(2))
            run_test(lambda x: x.transpose_(0, 1))

    def test_normal_tensor_view_output_in_inference_mode(self):
        for requires_grad in (True, False):
            s = torch.ones(1, 2, 3, requires_grad=requires_grad)
            a = s.clone()

            with torch.inference_mode():
                out = a.view(-1)
                self.assertFalse(torch.is_inference(out))
                self.assertEqual(out.requires_grad, requires_grad)
                self.assertTrue(out._is_view())

                # view -> view
                tmp = out.view(-1)
                self.assertFalse(torch.is_inference(tmp))
                self.assertEqual(tmp.requires_grad, requires_grad)
                self.assertTrue(tmp._is_view())
                self.assertTrue(tmp.is_leaf)

                # view -> view -> inplace
                self.assertTrue(torch.is_inference_mode_enabled())
                tmp.add_(2)
                self.assertFalse(torch.is_inference(tmp))
                self.assertEqual(tmp.requires_grad, requires_grad)
                # Accessing is_leaf in python tries to update grad_fn and raises:
                # A view was created in inference mode and its base or
                # another view of its base has been modified inplace in normal mode
                # tmp.is_leaf
                self.assertEqual(a._version, tmp._version)

    def test_normal_tensor_view_output_in_normal_mode(self):
        def functional_op(x):
            return x * x

        for requires_grad in (True, False):
            s = torch.ones(1, 2, 3, requires_grad=requires_grad)
            a = s.clone()

            with torch.inference_mode():
                out = a.view(-1)
                self.assertFalse(torch.is_inference(out))
                self.assertEqual(out.requires_grad, requires_grad)
                self.assertTrue(out._is_view())
                self.assertTrue(out.is_leaf)

            tmp = functional_op(out)
            self.assertFalse(torch.is_inference(tmp))
            self.assertEqual(tmp.requires_grad, requires_grad)

            if requires_grad:
                err_msg = "A view was created in inference mode and is being modified inplace"
                with self.assertRaisesRegex(RuntimeError, err_msg):
                    out.add_(2)
                pass
            else:
                out.add_(2)

            tmp = out.view(2, 3)
            self.assertFalse(torch.is_inference(tmp))
            self.assertEqual(tmp.requires_grad, requires_grad)

    def test_mix_inference_and_normal_tensor_functional_op(self):
        for requires_grad in (True, False):
            s = torch.ones(1, 2, 3, requires_grad=requires_grad)

            with torch.inference_mode():
                c = torch.ones(1, 2, 3, requires_grad=requires_grad)

            # add is safe since it doesn't save any variable for backward
            out = c.add(s)
            self.assertFalse(torch.is_inference(out))
            self.assertEqual(out.requires_grad, requires_grad)
            if requires_grad:
                # leaf inference tensor with requires_grad=True can still have gradient
                out.backward(torch.ones_like(out))
                self.assertEqual(c.grad, torch.ones_like(c))

            if requires_grad:
                err_msg = "Inference tensors cannot be saved for backward"
                with self.assertRaisesRegex(RuntimeError, err_msg):
                    c * s

                # TODO: Test this with an autograd.Function when it works
                #       stack stopped capturing a TensorList input
                # # inference tensor in TensorList input
                # inputs = [s, c]
                # with self.assertRaisesRegex(RuntimeError, err_msg):
                #     torch.stack(inputs)


    def test_mix_inference_and_normal_tensor_inplace_op(self):
        for requires_grad in (True, False):
            s = torch.ones(1, 2, 3, requires_grad=requires_grad)
            a = s.clone()

            with torch.inference_mode():
                c = torch.ones(1, 2, 3)

            self.assertTrue(torch.is_inference(c))
            if requires_grad:
                err_msg = "Inference tensors cannot be saved for backward"
                with self.assertRaisesRegex(RuntimeError, err_msg):
                    a.mul_(c)

                # inference tensor in TensorList input
                err_msg = ("out=... arguments don't support automatic differentiation, "
                           "but one of the arguments requires grad")
                with self.assertRaisesRegex(RuntimeError, err_msg):
                    torch.mul(s, s, out=c)
            else:
                a.mul_(c)
                err_msg = "Inplace update to inference tensor outside InferenceMode is not allowed"
                with self.assertRaisesRegex(RuntimeError, err_msg):
                    torch.mul(s, s, out=c)

    def test_mix_inference_and_normal_tensor_view_op(self):
        for requires_grad in (True, False):
            s = torch.ones(1, 2, 3, requires_grad=requires_grad)

            with torch.inference_mode():
                c = torch.ones(1, 2, 3)

            # view_as is a composite op which calls view with only one
            # tensor argument. So there isn't a mixed inference and normal
            # tensor inputs for view ops
            tmp1 = c.view_as(s)
            self.assertTrue(torch.is_inference(tmp1))
            self.assertFalse(tmp1.requires_grad)

            # this is fine since its equivalent as s.view(c.sizes()) which
            # isn't a mixed input scenario
            tmp2 = s.view_as(c)
            self.assertFalse(torch.is_inference(tmp2))
            self.assertEqual(tmp2.requires_grad, requires_grad)

    def test_inference_mode_handle_direct_view_on_rebase(self):
        def run_test(fn):
            for requires_grad in (True, False):
                s = torch.ones(1, 2, 3, requires_grad=requires_grad)
                a = s.clone()

                with torch.inference_mode():
                    view_out = a.view_as(a)

                if requires_grad:
                    err_msg = "A view was created in inference mode and is being modified inplace"
                    with self.assertRaisesRegex(RuntimeError, err_msg):
                        fn(view_out)
                    pass
                else:
                    fn(view_out)
        run_test(lambda x: x.add_(2))
        run_test(lambda x: x.transpose_(0, 1))

    def test_inference_mode_handle_indirect_view_on_rebase(self):
        def run_test(fn):
            for requires_grad in (True, False):
                s = torch.ones(1, 2, 3, requires_grad=requires_grad)
                a = s.clone()

                with torch.inference_mode():
                    view_out = a.view(-1)

                fn(a)
                if requires_grad:
                    err_msg = "A view was created in inference mode and its base or another view "
                    with self.assertRaisesRegex(RuntimeError, err_msg):
                        view_out.grad_fn
                    pass
                else:
                    view_out.grad_fn
        run_test(lambda x: x.add_(2))
        run_test(lambda x: x.transpose_(0, 1))


class TestMultithreadAutograd(TestCase):
    def _run_py_multithread_fn(self, fn, args=(), num_threads=10, kwargs=None, pass_idx=False):

        class PropagatingThread(threading.Thread):
            '''Helper class to propagate exception from child
            thread to main thread on join.

            Reference: https://stackoverflow.com/a/31614591/5602957
            '''

            def run(self):
                self.exception = None
                try:
                    self.ret = super(PropagatingThread, self).run()
                except Exception as e:
                    self.exception = e

            def join(self, timeout=None):
                super(PropagatingThread, self).join(timeout)
                if self.exception:
                    raise self.exception from self.exception
                return self.ret

        threads = []
        for idx in range(num_threads):
            p = PropagatingThread(target=fn, args=((idx, *args) if pass_idx else args))
            p.start()
            threads.append(p)

        for p in threads:
            p.join()

    def test_multithreaded_exception_propagation(self):
        # Test whether exception in child thread
        # are propagated to main thread.
        def fn():
            self.assertTrue(False)

        with self.assertRaises(AssertionError):
            self._run_py_multithread_fn(fn)

    def test_simple_backward(self):
        # simple multithreaded backward that create threads in the beginning of training
        # and everything else is training separately, i.e. inputs, operations, etc.
        def train_fn():
            x = torch.ones(5, 5, requires_grad=True)
            y = (x + 3) * (x + 4) * 0.5
            y.sum().backward()
            self.assertEqual(x.grad, x + 3.5)

        self._run_py_multithread_fn(train_fn)

    def test_simple_backward_same_input(self):
        # simple multithreaded backward with only shared inputs (i.e. This is common
        # for things like Hogwild multithreaded training with multiple CPU threads)
        def train_fn_backward(x):
            y = (x + 3) * (x + 4) * 0.5
            y.sum().backward()

        x = torch.ones(5, 5, requires_grad=True)
        self._run_py_multithread_fn(train_fn_backward, (x,))
        # Since we are calling backward from multiple threads
        # and all threads share the same input, when we do backward
        # concurrently, different backwards will all accumulate to
        # the same .grad for each input, and the gradients should
        # be equal to num_threads * gradient
        self.assertEqual(x.grad, 10 * (x + 3.5))

        def train_fn_grad(x):
            y = (x + 3) * (x + 4) * 0.5
            grads = torch.autograd.grad(y.sum(), x)
            self.assertEqual(len(grads), 1)
            self.assertEqual(grads[0], x + 3.5)

        # since we use functional grad() api, gradients will not
        # be accumulate to the same place and should be the same
        self._run_py_multithread_fn(train_fn_grad, (x,))

    def test_multi_grad_hooks(self):
        # Multihooks should behave independently per execution of backward
        # Test that the hook fired the number of times we ran backward
        # even if those executions occur concurrently on different threads
        t1 = torch.rand(2, requires_grad=True)
        t2 = torch.rand(2, requires_grad=True)
        t3 = torch.rand(2, requires_grad=True)
        t4 = torch.rand(2, requires_grad=True)

        res = None
        count = [0]

        def hook(grads):
            nonlocal res
            count[0] += 1
            grad_is_none = [g is not None for g in grads]
            if res is None:
                res = grad_is_none
            else:
                self.assertEqual(res, grad_is_none)

        torch.autograd.graph.register_multi_grad_hook((t1, t2, t3, t4), hook)

        out = (t2 * t3).sum()

        def backward_retain_graph(out, t2, t3):
            out.backward(inputs=(t2, t3), retain_graph=True)

        self._run_py_multithread_fn(backward_retain_graph, (out, t2, t3), num_threads=5)

        self.assertEqual(count[0], 5)
        self.assertEqual(res, [False, True, True, False])

        # Leave one hook partially applied
        res = None
        count = [0]
        err_count = [0]
        bw_count = [0]

        class Func(torch.autograd.Function):
            @staticmethod
            def forward(ctx, x):
                return x

            @staticmethod
            def backward(ctx, gO):
                bw_count[0] += 1
                if bw_count[0] == 1:
                    raise RuntimeError("error message")
                else:
                    return gO

        out = (Func.apply(t2) * t3).sum()

        def backward_retain_graph(out, t2, t3):
            try:
                out.backward(inputs=(t2, t3), retain_graph=True)
            except RuntimeError:
                err_count[0] += 1

        self._run_py_multithread_fn(backward_retain_graph, (out, t2, t3), num_threads=5)

        self.assertEqual(count[0], 4)
        self.assertEqual(err_count[0], 1)
        self.assertEqual(res, [False, True, True, False])


    def test_dataparallel_saved_tensors_hooks(self):
        def pack(x):
            warnings.warn("pack")
            return x

        _self = self

        class Model(torch.nn.Module):
            def forward(self, x):
                with warnings.catch_warnings(record=True) as w:
                    y = x * x
                    if torch.cuda.device_count() >= 2:
                        # DataParallel is calling the forward in different threads
                        # without progating TLS, so hooks should not be called here
                        _self.assertEqual(len(w), 0)
                    else:
                        # DataParallel only uses one thread
                        # so hooks should be called here
                        _self.assertGreater(len(w), 0)

        x = torch.ones(5, 5, requires_grad=True)
        model = torch.nn.DataParallel(Model())

        with torch.autograd.graph.saved_tensors_hooks(pack, lambda x: x):
            model(x)
            with warnings.catch_warnings(record=True) as w:
                y = x * x
                # hooks should be called here
                _self.assertGreater(len(w), 0)

    def test_python_thread_in_middle(self):
        # User might write a network that starts on one CPU thread, then runs its second half
        # concurrently with other threads (either via python threading or fork/join calls),
        # then calls backward()/grad() on BOTH threads, like a Y pattern from input at the
        # bottom to output at the top. This way part of the GraphTask is being shared across
        # different threads and we need to ensure user specify retain_graph=True, otherwise
        # error out with the correct error message

        # Case 1: multiple backward with python threads, retain_graph=False
        # should throw error in some threads with no retain_graph.
        success_vs_raises = [0, 0]

        def train_fn_no_retain_graph(x):
            y = x + x ** 2
            try:
                y.sum().backward()
                success_vs_raises[0] += 1
            except RuntimeError as error:
                success_vs_raises[1] += 1
                self.assertRegex(str(error), "Specify retain_graph=True")

        x_no_retain = torch.ones(5, 5, requires_grad=True)
        y_no_retain = x_no_retain + x_no_retain ** 2
        self._run_py_multithread_fn(train_fn_no_retain_graph, (y_no_retain,), num_threads=5)
        # at least one thread will be success in this case, all other threads should raise
        # with the error that throw to user to recommend them specify retain_graph=True
        self.assertTrue(success_vs_raises[0] >= 1)

        # multiple backward with python threads, no error with retain_graph=True
        def train_fn_retain_graph(x):
            y = x + x ** 2
            y.sum().backward(retain_graph=True)

        x_retain = torch.ones(5, 5, requires_grad=True)
        y_retain = x_retain + x_retain ** 2
        self._run_py_multithread_fn(train_fn_retain_graph, (y_retain,), num_threads=5)
        # result should equal to num_thread * gradients
        self.assertEqual(x_retain.grad, 5 * (4 * x_retain ** 3 + 6 * (x_retain ** 2) + 4 * x_retain + 1))

    def test_fork_join_in_middle(self):
        # multiple backward with jit threads (fork/join primitive)
        # similar to test_python_thread_in_middle, we test with retain_graph=False/True

        # Case 1: multiple grad() calls with jit threads, retain_graph=False
        # should throw error in some threads with no retain_graph.
        @torch.jit.script
        def train_fn_jit_no_retain(middle, orig_x):
            y = middle + middle ** 2
            return torch.autograd.grad([y.sum()], [orig_x])

        @torch.jit.script
        def train_fn_fork_join_calls_no_retain(x):
            y_no_retain = (x + 3) * (x + 4) * 0.5

            fut = torch.jit._fork(train_fn_jit_no_retain, y_no_retain, x)
            grad_hat = train_fn_jit_no_retain(y_no_retain, x)
            grad = torch.jit._wait(fut)
            return grad, grad_hat

        try:
            train_fn_fork_join_calls_no_retain(torch.randn(5, 5, requires_grad=True))
        except RuntimeError as error:
            self.assertRegex(str(error), "Specify retain_graph=True")

        # Case 2: no error with retain_graph=True
        @torch.jit.script
        def train_fn_jit_retain(middle, orig_x):
            y = middle + middle ** 2
            return torch.autograd.grad([y.sum()], [orig_x], retain_graph=True)

        @torch.jit.script
        def train_fn_fork_join_calls_retain(x):
            y_retain = (x + 3) * (x + 4) * 0.5
            fut1 = torch.jit._fork(train_fn_jit_retain, y_retain, x)
            fut2 = torch.jit._fork(train_fn_jit_retain, y_retain, x)
            grad = train_fn_jit_retain(y_retain, x)
            grad1 = torch.jit._wait(fut1)
            grad2 = torch.jit._wait(fut2)
            return grad, grad1, grad2

        grad, grad1, grad2 = train_fn_fork_join_calls_retain(torch.randn(5, 5, requires_grad=True))
        self.assertEqual(grad, grad1)
        self.assertEqual(grad, grad2)

    def test_preserve_backtrace(self):
        class Foo(torch.autograd.Function):
            @staticmethod
            def forward(ctx, input):
                return input

            @staticmethod
            def backward(ctx, *grad):
                raise ValueError("something")

        t = torch.rand(10, requires_grad=True)
        try:
            Foo.apply(t).sum().backward()
        except Exception:
            import traceback
            tb = sys.exc_info()[2]
            tb_str = "\n".join(traceback.format_tb(tb))
            self.assertTrue('raise ValueError("something")' in tb_str)

    # TODO(@anjali411): add an OpInfo based test for torch.cat
    # Issue: https://github.com/pytorch/pytorch/issues/51627
    #        https://github.com/pytorch/pytorch/issues/75852
    def test_cat_stack_r_to_c(self):
        inp_c = torch.rand(3, 2, dtype=torch.cdouble, requires_grad=True)
        inp_r = torch.randn(3, 2, dtype=torch.double, requires_grad=True)

        def fn(x1, x2):
            return torch.cat((x1, x2), dim=-1)

        def fn2(x1, x2):
            return torch.stack((x1, x2), dim=-1)

        torch.autograd.gradcheck(fn, [inp_r, inp_c], check_forward_ad=True)
        torch.autograd.gradcheck(fn, [inp_c, inp_r], check_forward_ad=True)

        torch.autograd.gradcheck(fn2, [inp_r, inp_c], check_forward_ad=True)
        torch.autograd.gradcheck(fn2, [inp_c, inp_r], check_forward_ad=True)

class TestAutogradMultipleDispatch(TestCase):
    def test_autograd_multiple_dispatch_registrations(self, device):
        t = torch.randn(3, 3, device=device, requires_grad=True)
        # using _test_autograd_multiple_dispatch.fullcoverage which has
        # registrations in derivatives.yaml for Default, AutogradCUDA and NestedTensorAutograd
        out = torch._test_autograd_multiple_dispatch(t)
        grad = torch.randn(3, 3, device=device)
        out.backward(grad)

        if 'cuda' not in device:
            # bogus default gradient registered for Autograd is grad + 1
            self.assertEqual(t.grad, grad + 1)
        else:
            # bogus gradient registered for AutogradCUDA is grad * 2
            self.assertEqual(t.grad, grad * 2)

        # test registered AutogradNestedTensor formula
        a = torch.arange(6, dtype=torch.float, device=device).reshape(2, 3).requires_grad_(True)
        b = torch.arange(8, dtype=torch.float, device=device).reshape(2, 4).requires_grad_(True)
        nt = torch.nested.as_nested_tensor([a, b], dtype=torch.float, device=device)

        nt_out = torch._test_autograd_multiple_dispatch(nt)
        c = torch.randn(2, 3, device=device)
        d = torch.randn(2, 4, device=device)
        nt_grad = torch.nested.nested_tensor([c, d], dtype=torch.float, device=device)
        nt_out.backward(nt_grad)

        # bogus gradient for AutogradNestedTensor is grad * grad
        self.assertEqual(a.grad, c * c)
        self.assertEqual(b.grad, d * d)

    def test_autograd_composite_implicit_and_dispatch_registration(self, device):
        t = torch.randn(3, 3, device=device, requires_grad=True)
        # using _test_autograd_multiple_dispatch.ntonly
        # which has registrations in derivatives.yaml for NestedTensorAutograd and otherwise is CompositeImplicit
        out = torch._test_autograd_multiple_dispatch(t, True)
        grad = torch.randn(3, 3, device=device)
        out.backward(grad)

        # t.grad is just out.grad by composite op since _test_autograd_multiple_dispatch is just a clone
        self.assertEqual(t.grad, grad)

        # test registered AutogradNestedTensor formula
        a = torch.arange(6, dtype=torch.float, device=device).reshape(2, 3).requires_grad_(True)
        b = torch.arange(8, dtype=torch.float, device=device).reshape(2, 4).requires_grad_(True)
        nt = torch.nested.as_nested_tensor([a, b], dtype=torch.float, device=device)

        nt_out = torch._test_autograd_multiple_dispatch(nt, True)
        c = torch.randn(2, 3, device=device)
        d = torch.randn(2, 4, device=device)
        nt_grad = torch.nested.nested_tensor([c, d], dtype=torch.float, device=device)
        nt_out.backward(nt_grad)

        # bogus gradient for AutogradNestedTensor is grad * grad + grad
        self.assertEqual(a.grad, c * c + c)
        self.assertEqual(b.grad, d * d + d)

    def test_foward_mode_AD(self, device):
        # check that forward mode AD is only registered for the Default
        # dispatch for _test_autograd_multiple_dispatch.fullcoverage and not AutogradCUDA

        primal = torch.randn(3, device=device)
        tangent = torch.randn(3, device=device)

        with fwAD.dual_level():
            dual_input = fwAD.make_dual(primal, tangent)

            err_msg = r"Trying to use forward AD with .* that does not support it"
            hint_msg = "Running forward AD for an OP that does not implement it should raise a NotImplementedError"

            if 'cuda' in device:
                with self.assertRaisesRegex(NotImplementedError, err_msg, msg=hint_msg):
                    torch._test_autograd_multiple_dispatch(dual_input)
            else:
                torch._test_autograd_multiple_dispatch(dual_input)

    def test_view_copy(self, device):
        # tests that view_copy derivative formulas are also generated per dispatch key
        # from their respective view ops in derivatives.yaml
        t = torch.randn(2, 2, device=device, requires_grad=True)
        t_ref = t.clone().detach().requires_grad_()
        # _test_autograd_multiple_dispatch_view does a .view(-1) on the input
        t_view = torch._test_autograd_multiple_dispatch_view(t_ref)
        t_view_copy = torch._test_autograd_multiple_dispatch_view_copy(t)

        grad = torch.randn(4, device=device)
        t_view_copy.backward(grad)
        t_view.backward(grad.clone())

        # forward and backward give the same shape + result
        self.assertEqual(t_view_copy, t_view)
        self.assertEqual(t.grad, t_ref.grad)
        # backward results are per-dispatch-key in derivatives.yaml
        if 'cuda' in device:
            # gradient registered to AutogradCUDA is grad.reshape_as(self) + 1
            self.assertEqual(t.grad, grad.reshape_as(t) + 1)
        else:
            # Default gradient registered is grad.reshape_as(self)
            self.assertEqual(t.grad, grad.reshape_as(t))

    @onlyCPU
    def test_per_dispatch_key_input_saving(self, device):
        # Tests that sum.dim_IntList's input is not saved for regular tensors but is saved for nested tensors
        def foo(x):
            # Don't modify the input inplace
            x = x.clone()
            res = x.sum(-1, keepdim=True)
            x.add_(x)
            return res

        inp = torch.rand(2, device=device, requires_grad=True)
        # sum's input is not saved for regular Tensors
        foo(inp).backward()

        # sum's input is saved for Nested Tensors
        nt = torch.nested.nested_tensor([torch.rand(2), torch.rand(2)], device=device, requires_grad=True)
        with self.assertRaisesRegex(RuntimeError, "modified by an inplace operation"):
            foo(nt).backward(torch.nested.nested_tensor([torch.rand(1), torch.rand(1)], device=device))

    @onlyCUDA
    def test_backward_single_threaded(self):

        threads_eq = None

        class TestFn(Function):
            @staticmethod
            def forward(ctx, x, self):
                ctx.self = self
                ctx.tid = threading.get_ident()
                return x.clone()

            @staticmethod
            def backward(ctx, gO):
                nonlocal threads_eq
                threads_eq = ctx.tid == threading.get_ident()
                return gO, None

        inp = torch.rand(10, device="cuda", requires_grad=True)

        with torch.autograd.set_multithreading_enabled(False):
            TestFn.apply(inp, None).sum().backward()
        self.assertTrue(threads_eq)

        TestFn.apply(inp, None).sum().backward()
        self.assertFalse(threads_eq)

# Import test cases from below autograd/ here. These are found
# implicitly by the loader, so Flake8 thinks they are unused, hence
# the suppressions.

from autograd.test_complex import TestAutogradComplex  # noqa: F401
from autograd.test_functional import TestAutogradFunctional  # noqa: F401

# e.g., TestAutogradDeviceTypeCPU and TestAutogradDeviceTypeCUDA
instantiate_device_type_tests(
    TestAutogradDeviceType,
    globals(),
    except_for=None
)

instantiate_device_type_tests(
    TestAutogradMultipleDispatch,
    globals(),
    only_for=('cpu', 'cuda')
)

instantiate_parametrized_tests(TestAutograd)

if __name__ == '__main__':
    run_tests()<|MERGE_RESOLUTION|>--- conflicted
+++ resolved
@@ -6443,39 +6443,13 @@
         gc.collect()
         self.assertTrue(ref.expired())
 
-<<<<<<< HEAD
-    def test_full_backward_hook_create_graph_true_cycle(self):
-=======
     def test_create_graph_and_full_backward_hook_cycle(self):
->>>>>>> 4a5fdc56
         # If BackwardHook saves grad_output, it can create a cycle when we perform backward
         # with create_graph=True
         #
         #   grad_output -> grad_output.grad_fn -> graph -> hook -> grad_output
         #
         class TestCls():
-<<<<<<< HEAD
-            pass
-        def get_ref():
-            t = torch.randn(10, requires_grad=False)
-            a = torch.tensor(1., requires_grad=True)
-            class Test(nn.Module):
-                def forward(self, x):
-                    return x * a ** 2
-            mod = Test()
-
-            # Dummy class for the purpose of creating a weakref
-            def fn(mod, gI, gO):
-                print(gO, gI)
-                # Check that full_backward_hook still works
-                # self.assertTrue(torch.allclose(gI[0], 2 * a * gO[0]))
-                return None
-
-            mod.register_full_backward_hook(fn)
-            tmp = mod(t)
-
-            # Save dummy varible to graph and get a weak ref to it
-=======
             # Dummy class for the purpose of creating a weakref
             pass
 
@@ -6494,23 +6468,10 @@
             tmp = mod(t)
 
             # Save dummy object to graph and get a weak ref to it
->>>>>>> 4a5fdc56
             test = TestCls()
             ref = weakref.ref(test)
             tmp.grad_fn.metadata["a"] = test
 
-<<<<<<< HEAD
-            tmp.exp().sum().backward(create_graph=True)
-
-            # We also need this, or else there would still be a cycle!
-            a.grad = None
-
-            return ref
-
-        ref_ = get_ref()
-        gc.collect()
-        self.assertIsNone(ref_())
-=======
             with set_warn_always_context(True):
                 with warnings.catch_warnings(record=True) as w:
                     tmp.exp().sum().backward(create_graph=True)
@@ -6531,7 +6492,6 @@
                 )
                 gc.collect()
                 self.assertIsNone(ref_())
->>>>>>> 4a5fdc56
 
 
     def test_input_buffer_accum(self):
